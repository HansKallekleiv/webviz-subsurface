--- conflicted
+++ resolved
@@ -77,11 +77,7 @@
         TESTDATA_REPO_OWNER: hanskallekleiv
         # If you want the CI to (temporarily) run against another branch than master,
         # change the value her from "master" to the relevant branch name.
-<<<<<<< HEAD
-        TESTDATA_REPO_BRANCH: mapviewer
-=======
         TESTDATA_REPO_BRANCH: large-surface-test
->>>>>>> fcb43236
       run: |
         git clone --depth 1 --branch $TESTDATA_REPO_BRANCH https://github.com/$TESTDATA_REPO_OWNER/webviz-subsurface-testdata.git
         # # Copy any clientside script to the test folder before running tests

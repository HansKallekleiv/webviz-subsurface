from typing import Dict
from pathlib import Path

import dash
import dash_html_components as html
from webviz_config import WebvizPluginABC
from webviz_config import WebvizSettings
<<<<<<< HEAD

from webviz_subsurface._models import table_model_factory, ObservationModel
=======
from webviz_config.webviz_assets import WEBVIZ_ASSETS
from webviz_subsurface._models import table_model_factory

import webviz_subsurface
>>>>>>> 4f6b3c05
from .views import main_view
from .controllers import main_controller


class TablePlotterFMU(WebvizPluginABC):
    def __init__(
        self,
        app: dash.Dash,
        webviz_settings: WebvizSettings,
        csvfile: str = None,
        ensembles: list = None,
        aggregated_csvfile: Path = None,
        observation_file: Path = None,
    ):
        super().__init__()
        if ensembles is not None and csvfile is not None:
            ensembles_dict: Dict[str, Path] = {
                ens_name: webviz_settings.shared_settings["scratch_ensembles"][ens_name]
                for ens_name in ensembles
            }
            self._tablemodel = (
                table_model_factory.create_model_set_from_ensembles_layout(
                    ensembles_dict, csvfile
                )
            )
        elif aggregated_csvfile is not None:
            self._tablemodel = (
                table_model_factory.create_model_set_from_aggregated_csv_file(
                    aggregated_csvfile
                )
            )
        else:
            raise ValueError(
                "Specify either ensemble and csvfile or aggregated_csvfile"
            )
<<<<<<< HEAD
        self.observationmodel = (
            ObservationModel(observation_file) if observation_file is not None else None
=======
        WEBVIZ_ASSETS.add(
            Path(webviz_subsurface.__file__).parent
            / "plugins"
            / "_table_plotter_fmu"
            / "assets"
            / "update_axis.js"
>>>>>>> 4f6b3c05
        )
        self.set_callbacks(app)

    @property
    def layout(self) -> html.Div:
        return main_view(get_uuid=self.uuid, tablemodel=self._tablemodel)

    def set_callbacks(self, app: dash.Dash) -> None:
        return main_controller(app, get_uuid=self.uuid, tablemodel=self._tablemodel)<|MERGE_RESOLUTION|>--- conflicted
+++ resolved
@@ -5,15 +5,10 @@
 import dash_html_components as html
 from webviz_config import WebvizPluginABC
 from webviz_config import WebvizSettings
-<<<<<<< HEAD
-
+from webviz_config.webviz_assets import WEBVIZ_ASSETS
 from webviz_subsurface._models import table_model_factory, ObservationModel
-=======
-from webviz_config.webviz_assets import WEBVIZ_ASSETS
-from webviz_subsurface._models import table_model_factory
 
 import webviz_subsurface
->>>>>>> 4f6b3c05
 from .views import main_view
 from .controllers import main_controller
 
@@ -49,17 +44,14 @@
             raise ValueError(
                 "Specify either ensemble and csvfile or aggregated_csvfile"
             )
-<<<<<<< HEAD
         self.observationmodel = (
             ObservationModel(observation_file) if observation_file is not None else None
-=======
         WEBVIZ_ASSETS.add(
             Path(webviz_subsurface.__file__).parent
             / "plugins"
             / "_table_plotter_fmu"
             / "assets"
             / "update_axis.js"
->>>>>>> 4f6b3c05
         )
         self.set_callbacks(app)
 

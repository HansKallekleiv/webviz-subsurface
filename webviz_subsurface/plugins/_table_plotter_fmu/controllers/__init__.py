from typing import Optional, List, Dict, Callable, Tuple
import plotly.graph_objects as go
import plotly.express as px
import dash
from dash.dependencies import Input, Output, State, MATCH, ALL, ClientsideFunction
from dash.exceptions import PreventUpdate

from webviz_subsurface._models import EnsembleTableModelSet
<<<<<<< HEAD
from ..figures.plotly_line_figure import PlotlyLineFigure
=======
from ..figures.plotly_line_plot import PlotlyLinePlot
>>>>>>> 4f6b3c05


def main_controller(
    app: dash.Dash, get_uuid: Callable, tablemodel: EnsembleTableModelSet
) -> None:
    @app.callback(
        Output({"id": get_uuid("clientside"), "plotly_attribute": "figure"}, "data"),
        Input({"id": get_uuid("selectors"), "attribute": ALL}, "value"),
    )
    def _update_plot(_selectors: List) -> go.Figure:
        ensemble_name = get_value_for_callback_context(
            dash.callback_context.inputs_list, "ensemble"
        )
        x_column_name = get_value_for_callback_context(
            dash.callback_context.inputs_list, "x_selector"
        )

        y_column_name = get_value_for_callback_context(
            dash.callback_context.inputs_list, "y_selector"
        )
        if ensemble_name is None or x_column_name is None or y_column_name is None:
            raise PreventUpdate
        table = tablemodel.ensemble(ensemble_name)
<<<<<<< HEAD
        figure = PlotlyLineFigure()
        figure.add_line(
            x_values=table.get_column_values_numpy(x_column_name)[0],
            y_values=table.get_column_values_numpy(y_column_name)[0],
        )
        return figure.figure
=======
        figure = PlotlyLinePlot()
        figure.add_line(
            x=table.get_column_values_numpy(x_column_name)[0],
            y=table.get_column_values_numpy(y_column_name)[0],
        )
        return figure.figure

    app.clientside_callback(
        ClientsideFunction(namespace="clientside", function_name="update_figure"),
        Output(get_uuid("graph"), "figure"),
        Input({"id": get_uuid("clientside"), "plotly_attribute": "figure"}, "data"),
        Input({"id": get_uuid("clientside"), "plotly_attribute": ALL}, "value"),
    )
>>>>>>> 4f6b3c05

    @app.callback(
        Output({"id": get_uuid("selectors"), "attribute": "x_selector"}, "options"),
        Output({"id": get_uuid("selectors"), "attribute": "x_selector"}, "value"),
        Output({"id": get_uuid("selectors"), "attribute": "y_selector"}, "options"),
        Output({"id": get_uuid("selectors"), "attribute": "y_selector"}, "value"),
        Input({"id": get_uuid("selectors"), "attribute": "ensemble"}, "value"),
        State({"id": get_uuid("selectors"), "attribute": "x_selector"}, "value"),
        State({"id": get_uuid("selectors"), "attribute": "y_selector"}, "value"),
    )
    def _update_selectors(
        ensemble_name: str, current_x: Optional[str], current_y: Optional[str]
    ) -> Tuple[List[dict], str, List[dict], str]:
        columns = tablemodel.ensemble(ensemble_name).column_names()
        current_x = current_x if current_x in columns else columns[0]
        current_y = current_y if current_y in columns else columns[0]
        return (
            [{"label": col, "value": col} for col in columns],
            current_x,
            [{"label": col, "value": col} for col in columns],
            current_y,
        )


def get_value_for_callback_context(
    contexts: List[List[Dict]], context_value: str
) -> Optional[str]:
    for context in contexts[0]:
        if context["id"]["attribute"] == context_value:
            return context["value"]
    return None<|MERGE_RESOLUTION|>--- conflicted
+++ resolved
@@ -6,11 +6,7 @@
 from dash.exceptions import PreventUpdate
 
 from webviz_subsurface._models import EnsembleTableModelSet
-<<<<<<< HEAD
-from ..figures.plotly_line_figure import PlotlyLineFigure
-=======
 from ..figures.plotly_line_plot import PlotlyLinePlot
->>>>>>> 4f6b3c05
 
 
 def main_controller(
@@ -34,14 +30,6 @@
         if ensemble_name is None or x_column_name is None or y_column_name is None:
             raise PreventUpdate
         table = tablemodel.ensemble(ensemble_name)
-<<<<<<< HEAD
-        figure = PlotlyLineFigure()
-        figure.add_line(
-            x_values=table.get_column_values_numpy(x_column_name)[0],
-            y_values=table.get_column_values_numpy(y_column_name)[0],
-        )
-        return figure.figure
-=======
         figure = PlotlyLinePlot()
         figure.add_line(
             x=table.get_column_values_numpy(x_column_name)[0],
@@ -55,7 +43,6 @@
         Input({"id": get_uuid("clientside"), "plotly_attribute": "figure"}, "data"),
         Input({"id": get_uuid("clientside"), "plotly_attribute": ALL}, "value"),
     )
->>>>>>> 4f6b3c05
 
     @app.callback(
         Output({"id": get_uuid("selectors"), "attribute": "x_selector"}, "options"),

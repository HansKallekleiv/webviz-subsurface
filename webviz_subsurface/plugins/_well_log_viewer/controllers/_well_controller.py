--- conflicted
+++ resolved
@@ -21,79 +21,4 @@
     )
     def _update_log_data(well_name: str, template: str) -> Tuple[Any, Any]:
         well = well_set_model.get_well(well_name)
-<<<<<<< HEAD
-        test = xtgeo_well_logs_to_json_format(well), log_templates.get(template)
-        import json
-
-        with open("/tmp/logs.json", "w") as f:
-            json.dump(test, f)
-        return test
-
-
-def xtgeo_well_logs_to_json_format(well: xtgeo.Well) -> List[Dict]:
-
-    header = generate_header(well_name=well.name)
-    curves = []
-
-    # Calculate well geometrics if MD log is not provided
-    if well.mdlogname is None:
-        well.geometrics()
-
-    # Add MD and TVD curves
-    curves.append(generate_curve(log_name="MD", description="Measured depth"))
-    curves.append(
-        generate_curve(log_name="TVD", description="True vertical depth (SS)")
-    )
-    # Add additonal logs, skipping geometrical logs if calculated
-    lognames = [
-        logname
-        for logname in well.lognames
-        if logname not in ["Q_MDEPTH", "Q_AZI", "Q_INCL", "R_HLEN"]
-    ]
-    for logname in lognames:
-        curves.append(generate_curve(log_name=logname.upper()))
-
-    # Filter dataframe to only include relevant logs
-    curve_names = [well.mdlogname, "Z_TVDSS"] + lognames
-    dframe = well.dataframe[curve_names]
-    dframe = dframe.reindex(curve_names, axis=1)
-
-    return [{"header": header, "curves": curves, "data": dframe.values.tolist()}]
-
-
-def generate_header(well_name: str, logrun_name: str = "log") -> Dict[str, Any]:
-    return {
-        "name": logrun_name,
-        "well": well_name,
-        "wellbore": None,
-        "field": None,
-        "country": None,
-        "date": None,
-        "operator": None,
-        "serviceCompany": None,
-        "runNumber": None,
-        "elevation": None,
-        "source": None,
-        "startIndex": None,
-        "endIndex": None,
-        "step": None,
-        "dataUri": None,
-    }
-
-
-def generate_curve(
-    log_name: str, description: Optional[str] = None, value_type: str = "float"
-) -> Dict[str, Any]:
-    return {
-        "name": log_name,
-        "description": description,
-        "valueType": value_type,
-        "dimensions": 1,
-        "unit": "m",
-        "quantity": None,
-        "axis": None,
-        "maxSize": 20,
-    }
-=======
-        return xtgeo_well_logs_to_json_format(well), log_templates.get(template)
->>>>>>> fcb43236
+        return xtgeo_well_logs_to_json_format(well), log_templates.get(template)
from uuid import uuid4
from pathlib import Path
import dash
import dash_table
import xtgeo
import os
import pandas as pd
from dash.dependencies import Input, Output, State
import dash_html_components as html
import dash_core_components as dcc
import dash_bootstrap_components as dbc

import webviz_core_components as wcc
import webviz_subsurface_components
from webviz_config import WebvizPluginABC
from webviz_config.webviz_store import webvizstore

from .._datainput.surface import new_make_surface_layer
from .._datainput.huv_xsection import HuvXsection
from .._datainput.huv_table import FilterTable
from .._datainput import parse_model_file


class HorizonUncertaintyViewer(WebvizPluginABC):
    """ ### HorizonUncertaintyViewer
Visualizes depth error for surfaces in map view and cross section view.
The cross section is defined by surfacefiles and wellfiles or a polyline.
Polyline drawn interactivly in map view. Files parsed from model_file.xml.
* `surfacefiles`: List of file paths to Irap Binary surfaces
* `surfacefiles_de`: List of file paths to Irap Binary depth error surfaces
* `surfacenames`: Corresponding list of displayed surface names
* `surface_attributes`: Dictionary with data related to all surfaces
* `targetpoints`: Targetpoints from targetpoints.csv
* `wellpoints`: Wellpoints from wellpoints.csv
* `topofzone`: Top of zone from model_file.xml
* `wellfiles`: List of file paths to wells
* `wellnames`: List of well names
* `zonation_data`: zonation_status.csv
* `conditional_data`: Data for conditional points from wellpoints.csv
* `zonelogname`: Name of zone logs from model_file.xml
* `well_attributes`: Dictionary with data related to all wells
* `plotly_theme`: Theme from webviz
* `basedir`: Base directory to model_file.xml
* `zunit`: z-unit for display
"""

    def __init__(
            self,
            app,
            basedir: Path = None,
            planned_wells_dir: Path = None,
            zunit="depth (m)",
            zonemin: int = 1,
    ):

        super().__init__()
        self.zunit = zunit
        self.surfacefiles = parse_model_file.get_surface_files(basedir)
        self.surfacefiles_de = parse_model_file.get_error_files(basedir)
        self.surfacefiles_dr = parse_model_file.get_surface_dr_files(basedir)
        self.surfacefiles_dt = parse_model_file.get_surface_dt_files(basedir)
        self.surfacefiles_dte = parse_model_file.get_surface_dte_files(basedir)
        self.surfacefiles_dre = parse_model_file.get_surface_dre_files(basedir)
        self.surface_attributes = {}
        self.target_points = parse_model_file.get_target_points(basedir)
        self.well_points = parse_model_file.get_well_points(basedir)
        self.surfacenames = parse_model_file.extract_surface_names(basedir)
        self.topofzone = parse_model_file.extract_topofzone_names(basedir)
        for i, surfacefile in enumerate(self.surfacefiles):
            self.surface_attributes[Path(surfacefile)] = {
<<<<<<< HEAD
                "color": get_color(i),
                'order': i,
                "name": self.surfacenames[i], "topofzone": self.topofzone[i],
                "surface": xtgeo.surface_from_file(Path(surfacefile), fformat='irap_binary'),
                "surface_de": xtgeo.surface_from_file(Path(self.surfacefiles_de[i]), fformat='irap_binary'),
=======
                "color": get_color(i), 'order': i,
                "name": self.surfacenames[i], "topofzone": self.topofzone[i],
                "surface": xtgeo.surface_from_file(Path(surfacefile), fformat='irap_binary'),
                "error_surface": xtgeo.surface_from_file(Path(self.surfacefiles_de[i]), fformat='irap_binary'),
>>>>>>> 71194f24
                "surface_dt": xtgeo.surface_from_file(Path(self.surfacefiles_dt[i]), fformat="irap_binary") if self.surfacefiles_dt is not None else None,
                "surface_dr": xtgeo.surface_from_file(Path(self.surfacefiles_dr[i]), fformat="irap_binary") if self.surfacefiles_dr is not None else None,
                "surface_dte": xtgeo.surface_from_file(Path(self.surfacefiles_dte[i]), fformat="irap_binary") if self.surfacefiles_dte is not None else None,
                "surface_dre": xtgeo.surface_from_file(Path(self.surfacefiles_dre[i]), fformat="irap_binary") if self.surfacefiles_dre is not None else None,
<<<<<<< HEAD
            }
=======
                }
>>>>>>> 71194f24
        self.wellfiles = parse_model_file.get_well_files(basedir)
        self.wellnames = [Path(wellfile).stem for wellfile in self.wellfiles]
        self.zonation_data = parse_model_file.get_zonation_data(basedir)
        self.conditional_data = parse_model_file.get_conditional_data(basedir)
        self.zonemin = zonemin
        self.zonelog_name = parse_model_file.get_zonelog_name(basedir)  # name of zonelog in OP txt files
        self.plotly_theme = app.webviz_settings["theme"].plotly_theme
        self.uid = uuid4()
        self.set_callbacks(app)
        self.xsec = HuvXsection(self.surface_attributes, self.zonation_data, self.conditional_data, self.zonelog_name)
        self.df_well_target_points = FilterTable(self.target_points, self.well_points)
        if planned_wells_dir is not None:
            self.planned_well_files = [os.path.join(planned_wells_dir, f) for f in os.listdir(planned_wells_dir)]
            self.planned_wells = [xtgeo.well_from_file(wf) for wf in self.planned_well_files]
            self.planned_well_names = [Path(wf).stem for wf in self.planned_well_files]
        else:
            self.planned_well_files = None
            self.planned_wells = None
            self.planned_well_names = None
        self.xsec.set_well_attributes(self.wellfiles)

        # Store current layers
        self.LAYERS_STATE = []
        self.state = {
            'switch': True
        }

    def ids(self, element):
        return f"{element}-id-{self.uid}"

    @property
    def cross_section_graph_layout(self):
        return html.Div(
            children=[
                wcc.Graph(
                    id=self.ids("xsec-view"),
                )
            ]
        )

    @property
    def cross_section_widgets_layout(self):
        return html.Div(
            children=[
                html.Div(
                    children=[
                        dbc.Button(
                            "Graph Settings",
                            id=self.ids("button-open-graph-settings"),
                            color='light',
                            className='mr-1'
                        ),
                        dbc.Modal(
                            children=[
                                dbc.ModalHeader("Graph Settings"),
                                dbc.ModalBody(
                                    children=[
                                        html.Label(
                                            style={
                                                "font-weight": "bold",
                                                "textAlign": "Left",
                                            },
                                            children="Select Surfaces",
                                        ),
                                        dcc.Checklist(
                                            id=self.ids('all-surfaces-checkbox'),
                                            options=[{'label': 'all', 'value': 'True'}],
                                            value=['True'],
                                        ),
                                        dcc.Checklist(
                                            id=self.ids('surfaces-checklist'),
                                            options=[
                                                {"label": name, "value": path}
                                                for name, path in zip(
                                                    self.surfacenames, self.surfacefiles
                                                )
                                            ],
                                            value=self.surfacefiles,
                                        ),
                                        dcc.Checklist(
                                            id=self.ids('surfaces-de-checklist'),
                                            options=[
                                                {
                                                    "label": name + '_depth_error',
                                                    "value": path,
                                                    "disabled": False
                                                }
                                                for name, path in zip(
                                                    self.surfacenames, self.surfacefiles
                                                )
                                            ],
                                            value=self.surfacefiles,
                                        ),
                                    ],
                                ),
                                dbc.ModalFooter(
                                    children=[
                                        dbc.Button(
                                            "Close",
                                            id=self.ids("button-close-graph-settings"),
                                            className="ml-auto"
                                        ),
                                        dbc.Button(
                                            'Apply changes',
                                            id=self.ids('button-apply-checklist'),
                                            className='ml-auto'
                                        )
                                    ]
                                ),
                            ],
                            id=self.ids("modal-graph-settings"),
                            size="sm",
                            centered=True,
                            backdrop=False,
                            fade=False,
                        ),
                        dbc.Button("Well Settings", id=self.ids("button-open-well-settings")),
                        dbc.Modal(
                            children=[
                                dbc.ModalHeader("Well Settings"),
                                dbc.ModalBody(
                                    children=[
                                        html.Label(
                                            style={
                                                "font-weight": "bold",
                                                "textAlign": "Left",
                                            },
                                            children="Select Well Attributes",
                                        ),
                                        dcc.Checklist(
                                            id=self.ids('all-well-settings-checkbox'),
                                            options=[{'label': 'all', 'value': 'True'}],
                                            value=['True'],
                                        ),
                                        dcc.Checklist(
                                            id=self.ids('well-settings-checklist'),
                                            options=[
                                                {
                                                    "label": "Zonelog",
                                                    "value": "zonelog"
                                                },
                                                {
                                                    "label": "Zonation points",
                                                    "value": "zonation_points"
                                                },
                                                {
                                                    "label": "Conditional points",
                                                    "value": "conditional_points"
                                                }
                                            ],
                                            value=[
                                                "zonelog",
                                                "zonation_points",
                                                "conditional_points"
                                            ]
                                        ),
                                    ],
                                ),
                                dbc.ModalFooter(
                                    children=[
                                        dbc.Button(
                                            "Close",
                                            id=self.ids("button-close-well-settings"),
                                            className="ml-auto"
                                        ),
                                        dbc.Button(
                                            'Apply',
                                            id=self.ids('button-apply-well-settings-checklist'),
                                            className='ml-auto'
                                        )
                                    ]
                                ),
                            ],
                            id=self.ids("modal-well-settings"),
                            size="sm",
                            centered=True,
                            backdrop=False,
                            fade=False,
                        ),
                    ],
                ),
                wcc.FlexBox(
                    children=[
                        html.Div(
                            children=[
                                html.Label(
                                    style={
                                        "font-weight": "bold",
                                        "textAlign": "center",
                                    },
                                    children="Select well",
                                ),
                                dcc.Dropdown(
                                    id=self.ids("well-dropdown"),
                                    options=[
                                        {"label": name, "value": path}
                                        for name, path in zip(
                                            self.wellnames, self.wellfiles
                                        )
                                    ],
                                    value=self.wellfiles[0],
                                    clearable=False,
                                    disabled=False,
                                ),
                            ]
                        ),
                    ],
                ),
                html.Div(
                    children=[
                        html.Div(
                            style={
                                "marginTop": "0px",
                                "height": "800px",
                                "zIndex": -9999,
                            },
                            children=[self.cross_section_graph_layout],
                            id=self.ids("cross-section-view"),
                        )
                    ]
                ),
            ]
        )

    @property
    def target_points_tab_layout(self):
        df = self.df_well_target_points.get_targetpoints_df()
        return dash_table.DataTable(
            id=self.ids("target-point-table"),
            columns=[{"name": i, "id": i} for i in df.columns],
            data=df.to_dict('records'),
            sort_action="native",
            filter_action="native",
        )

    @property
    def well_points_tab_layout(self):
        return html.Div([
            dbc.Button("Table Settings", id=self.ids("button-open-table-settings")),
            dbc.Modal(
                children=[
                    dbc.ModalHeader("Table Settings"),
                    dbc.ModalBody(
                        children=[
                            html.Label(
                                style={
                                    "font-weight": "bold",
                                    "textAlign": "Left",
                                },
                                children="Select Table Columns",
                            ),
                            dcc.Checklist(
                                id=self.ids('columns-checklist'),
                                options=[
                                    {"label": name, "value": column_name}
                                    for name, column_name in zip(
                                        self.df_well_target_points.get_wellpoints_df().keys().values,
                                        self.df_well_target_points.get_wellpoints_df().keys().values
                                    )
                                ],
                                value=[
                                    'Surface',
                                    'Well',
                                    'TVD',
                                    'MD',
                                    'Outlier',
                                    'Deleted',
                                    'Residual'
                                ]
                            ),
                        ],
                    ),
                    dbc.ModalFooter(
                        children=[
                            dbc.Button(
                                "Close",
                                id=self.ids("button-close-table-settings"),
                                className="ml-auto"
                            ),
                            dbc.Button(
                                'Apply',
                                id=self.ids('button-apply-columnlist'),
                                className='ml-auto'
                            )
                        ]
                    ),
                ],
                id=self.ids("modal-table-settings"),
                size="sm",
                centered=True,
                backdrop=False,
                fade=False,
            ),
            html.Div(id=self.ids('well-points-table-container')),
        ])

    @property
    def left_flexbox_layout(self):
        return html.Div(
            children=[
                wcc.FlexBox(
                    children=[
                        dcc.RadioItems(
<<<<<<< HEAD
                            options=[
                                {'label': 'Map view', 'value': 'map-view'},
                                {'label': 'Table view', 'value': 'table-view'}
                            ],
                            id=self.ids('map-table-radioitems'),
                            value='map-view'
=======
                        labelStyle={'display': 'inline-block'},
                        options=[
                            {'label': 'Map view', 'value': 'map-view'},
                            {'label': 'Table view', 'value': 'table-view'}
                        ],
                        id=self.ids('map-table-radioitems'),
                        value='map-view'
>>>>>>> 71194f24
                        )
                    ],
                style={"padding": "5px"},
                ),
                html.Div(id=self.ids('hidden-div-map-view'), children=[self.map_view_layout]),  # Hidden div to store polyline points when in table view
                html.Div(id=self.ids('hidden-div-table-view'), children=[self.table_view_layout]),
            ]
        )

    @property
    def map_view_layout(self):
        return html.Div(
            children=[
                wcc.FlexBox(
                    children=[
                        html.Div(
                            children=[
                                html.Label(
                                    style={
                                        "font-weight": "bold",
                                        "textAlign": "center",
                                    },
                                    children="Select surface",
                                ),
                                dcc.Dropdown(
                                    id=self.ids("map-dropdown"),
                                    options=[
                                        {"label": name, "value": path}
                                        for name, path in zip(
                                            self.surfacenames, self.surfacefiles
                                        )
                                    ],
                                    value=self.surfacefiles[0],
                                    clearable=False,
                                ),
                            ]
                        ),
                    ],
                ),
                html.Div(
                    style={
                        "marginTop": "0px",
                        "height": "800px",
                        "zIndex": -9999,
                    },
                    children=[
                        webviz_subsurface_components.NewLayeredMap(
                            id=self.ids("layered-map"),
                            layers=[],
                            syncedMaps=[],
                            minZoom=-5,
                            drawTools={
                                "drawMarker": False,
                                "drawPolygon": False,
                                "drawPolyline": True,
                                "position": "topright"
                            },
                            switch={
                                "value": self.state['switch'],
                                "label": "Hillshading",
                            },
                            colorBar={
                                "position": "bottomright"
                            },
                        ),
                    ],
                )
            ]
        )

    @property
    def table_view_layout(self):
        df = self.xsec.get_intersection_dataframe(self.wellfiles[0])
        return html.Div(
            children=[
                dash_table.DataTable(
                    id=self.ids('uncertainty-table'),
                    columns=[{"name": i, "id": i} for i in df.columns],
                    data=df.to_dict('records'),
                    sort_action="native",
                    filter_action="native",
                ),
            ],
        style = {"marginTop": "25px"},
        )

    @property
    def layout(self):
        return dcc.Tabs(children=[
            dcc.Tab(
                label="Cross section & map view",
                children=[
                    wcc.FlexBox(
                        id=self.ids("layout"),
                        children=[
                            html.Div(style={"flex": 1}, children=self.left_flexbox_layout),
                            html.Div(style={"flex": 1.5}, children=self.cross_section_widgets_layout),
                        ]
                    )
                ]
            ),
            dcc.Tab(
                label="Target Points",
                children=[html.Div(children=self.target_points_tab_layout)]
            ),
            dcc.Tab(
                label='Well Points',
                children=[self.well_points_tab_layout]
            )
        ])

    def set_callbacks(self, app):
        @app.callback(
            Output(self.ids("layered-map"), "layers"),
            [
                Input(self.ids("map-dropdown"), "value"),
                Input(self.ids("layered-map"), "switch")
            ],
        )
        def _render_map(surfacefile, switch):
            ''' Renders map view with depth error '''
            if self.state['switch'] is not switch['value']:
                new_layers = self.LAYERS_STATE.copy()
                for layer in new_layers:
                    if "shader" in layer["data"][0]:
                        layer["data"][0]["shader"]["type"] = 'hillshading' if switch['value'] is True else None  # soft-hillshading
                        layer["action"] = "update"
                self.state['switch'] = switch['value']
                return new_layers
            surface_name = self.surface_attributes[Path(surfacefile)]["name"]
            shader_type = 'hillshading' if switch['value'] is True else None  # soft-hillshading
            min_val = None
            max_val = None
            color = ["#0d0887", "#46039f", "#7201a8", "#9c179e", "#bd3786", "#d8576b", "#ed7953", "#fb9f3a", "#fdca26", "#f0f921"]
            well_layers = []
            for wellfile in self.wellfiles:
                well = xtgeo.Well(Path(wellfile))
                well_layer_dict = make_well_circle_layer(well.wellname, self.conditional_data, surface_name, radius=100, color="rgb(0,255,0)")
                if len(well_layer_dict["data"]) != 0:
                    well_layer_dict["id"] = surface_name + ' ' + well.wellname + "-id"
                    well_layer_dict["action"] = "add"
                    well_layers.append(well_layer_dict)
            surfaces = [
                        self.surface_attributes[Path(surfacefile)]["surface_dt"],
                        self.surface_attributes[Path(surfacefile)]["surface_dte"],
                        self.surface_attributes[Path(surfacefile)]["surface_dr"],
                        self.surface_attributes[Path(surfacefile)]["surface_dre"],
                        self.surface_attributes[Path(surfacefile)]["surface_de"],
                        self.surface_attributes[Path(surfacefile)]["surface"]
            ]
            d_list = [
                        "Depth trend",
                        "Depth trend uncertainty",
                        "Depth residual",
                        "Depth residual uncertainty",
                        "Depth uncertainty",
                        "Depth"
            ]
            layers = []
            for i, sfc in enumerate(surfaces):
                if sfc is not None:
                    s_layer = new_make_surface_layer(
                        sfc,
                        name=d_list[i],
                        min_val=min_val,
                        max_val=max_val,
                        color=color,
                        shader_type=shader_type,
                    )
                    s_layer["id"] = surface_name + ' ' + d_list[i] + "-id"
                    s_layer["action"] = "add"
                    layers.append(s_layer)
            layers.extend(well_layers)
            # Deletes old layers
            old_layers = self.LAYERS_STATE
            self.LAYERS_STATE = layers.copy()
            if old_layers is not None and len(old_layers) > 0:
                for layer in old_layers:
                    layer["action"] = "delete"
                layers.extend(old_layers)
            return layers

        @app.callback(
            Output(self.ids("xsec-view"), "figure"),
            [
                Input(self.ids('button-apply-checklist'), 'n_clicks'),
                Input(self.ids('button-apply-well-settings-checklist'), 'n_clicks'),
                Input(self.ids("well-dropdown"), "value"),  # wellpath
                Input(self.ids("layered-map"), "polyline_points"),  # coordinates from layered-map
            ],
            [
                State(self.ids("surfaces-checklist"), "value"),  # List of surfacefiles
                State(self.ids("surfaces-de-checklist"), "value"),  # List of surfacefiles keys
                State(self.ids("well-settings-checklist"), "value"),  # Well settings checkbox content
            ],
        )
        def _render_xsection(n_clicks, n_clicks2, wellfile, polyline, surfacefiles, de_keys, well_settings):
            ''' Renders cross section view from wellfile or polyline drawn in map view '''
            ctx = dash.callback_context
            de_keys = get_path(de_keys)
            surfacefiles = get_path(surfacefiles)
            if ctx.triggered[0]['prop_id'] == self.ids('layered-map') + '.polyline_points' and polyline is not None:
                wellfile = None
            self.xsec.set_de_and_surface_lines(surfacefiles, de_keys, wellfile, polyline)
            self.xsec.set_xsec_fig(surfacefiles, de_keys, well_settings, wellfile)
            return self.xsec.fig

        @app.callback(
            Output(self.ids("surfaces-checklist"), "value"),
            [Input(self.ids("all-surfaces-checkbox"), "value")],
        )
        def _update_surface_tickboxes(all_surfaces_checkbox):
            ''' Toggle on/off all surfaces in graph settings modal '''
            return self.surfacefiles if all_surfaces_checkbox == ['True'] else []

        @app.callback(
            Output(self.ids("modal-graph-settings"), "is_open"),
            [
                Input(self.ids("button-open-graph-settings"), "n_clicks"),
                Input(self.ids("button-close-graph-settings"), "n_clicks"),
                Input(self.ids('button-open-graph-settings'), 'disabled')
            ],
            [State(self.ids("modal-graph-settings"), "is_open")],
        )
        def _toggle_modal_graph_settings(n1, n2, disabled, is_open):
            ''' Open or close graph settings modal button '''
            if disabled:
                return False
            elif n1 or n2:
                return not is_open
            else:
                return is_open

        @app.callback(
            Output(self.ids('surfaces-de-checklist'), 'options'),
            [Input(self.ids('surfaces-checklist'), 'value')],
            [State(self.ids('surfaces-de-checklist'), 'options')],
        )
        def _disable_error_checkboxes(surface_values, de_options):
            ''' Removes ability to toggle depth error when corresponding surface is disabled in graph settings modal '''
            for i, opt in enumerate(de_options):
                if (surface_values is None) or (opt['value'] not in surface_values):
                    de_options[i]['disabled'] = True
                else:
                    de_options[i]['disabled'] = False
            return de_options

        @app.callback(
            Output(self.ids("well-settings-checklist"), "value"),
            [Input(self.ids("all-well-settings-checkbox"), "value")],
        )
        def _update_well_settings_tickboxes(all_well_attributes_checkbox):
            return [
                "zonelog",
                "zonation_points",
                "conditional_points"
            ] if all_well_attributes_checkbox == ['True'] else []

        @app.callback(
            Output(self.ids("modal-well-settings"), "is_open"),
            [Input(self.ids("button-open-well-settings"), "n_clicks"),
             Input(self.ids("button-close-well-settings"), "n_clicks")],
            [State(self.ids("modal-well-settings"), "is_open")],
        )
        def _toggle_modal_well_settings(n1, n2, is_open):
            if n1 or n2:
                return not is_open
            return is_open

        @app.callback(
            Output(self.ids('well-points-table-container'), 'children'),
            [
                Input(self.ids('button-apply-columnlist'), 'n_clicks'),
            ],
            [
                State(self.ids("columns-checklist"), "value"),  # columns list
            ],
        )
        def display_output(n_clicks, column_list):
            wellpoints_df = self.df_well_target_points.update_wellpoints_df(column_list)
            return html.Div([
                dash_table.DataTable(
                    id=self.ids('well-points-table'),
                    columns=[{"name": i, "id": i} for i in wellpoints_df.columns],
                    data=wellpoints_df.to_dict('records'),
                    sort_action="native",
                    filter_action="native",
                ),
            ])

        @app.callback(
            Output(self.ids("modal-table-settings"), "is_open"),
            [Input(self.ids("button-open-table-settings"), "n_clicks"),
             Input(self.ids("button-close-table-settings"), "n_clicks")],
            [State(self.ids("modal-table-settings"), "is_open")],
        )
        def _toggle_modal_table_settings(n1, n2, is_open):
            if n1 or n2:
                return not is_open
            return is_open

        @app.callback(
            [
                Output(self.ids('hidden-div-map-view'), 'hidden'),
                Output(self.ids('hidden-div-table-view'), 'hidden')
            ],
            [
                Input(self.ids('map-table-radioitems'), 'value')
            ],
        )
        def _toggle_left_flexbox_content(value):
            if value == 'table-view':
                return True, False
            else:
                return False, True



        @app.callback(
            Output(self.ids('uncertainty-table'), 'data'),
            [Input(self.ids('well-dropdown'), 'value')]
        )
        def _render_uncertainty_table(wellfile):
            df = self.xsec.get_intersection_dataframe(wellfile)
            return df.to_dict('records')

    def add_webvizstore(self):
        return [(get_path, [{"paths": fn}]) for fn in self.surfacefiles]


@webvizstore
def get_path(paths) -> Path:
    for i, path in enumerate(paths):
        paths[i] = Path(path)
    return paths


def get_color(i):
    """ Create a list of colors for surface layers
    Args:
        i: Index of surface layer in surfacefiles list
    Returns:
        List of colors for surface layers
    """
    colors = [
        "rgb(70,130,180)",      # Steel blue
        "rgb(0,0,255)",         # Blue
        "rgb(51,51,0)",         # Olive green
        "rgb(0,128,0)",         # Green
        "rgb(0,255,0)",         # Lime
        "rgb(255,255,0)",       # Yellow
        "rgb(255,105,180)",     # Pink
        "rgb(221,160,221)",     # Plum
        "rgb(75,0,130)",        # Purple
        "rgb(160,82,45)",       # Sienna
        "rgb(244,164,96)",      # Tan
        "rgb(255,140,0)",       # Orange
        "rgb(255,69,0)",        # Blood orange
        "rgb(255,0,0)",         # Red
        "rgb(220,20,60)",       # Crimson
        "rgb(128,0,0)",         # Dark red
        "rgb(101,67,33)",       # Dark brown
    ]
    n_colors = len(colors)
    return colors[(i) % (n_colors)]


def make_well_circle_layer(well_name, cond_path, surface_name, radius=1000, color="red"):
    """ Make circles around well in layered map view
    Args:
        well_name: Name of well
        cond_path: Path to wellpoints.csv
        surface_name: Name of surface
    Returns:
        Dictionary with data
     """
    conditional_data = pd.read_csv(cond_path)
    cond_df = conditional_data[conditional_data["Surface"] == surface_name]
    well_cond_df = cond_df[cond_df["Well"] == well_name]
    coord = well_cond_df[['x', 'y']].values
    if len(coord) == 0:
        return {
            "name": well_name,
            "checked": True,
            "baseLayer": False,
            "data": [],
        }
    if len(coord) != 0:
        return {
            "name": well_name,
            "checked": True,
            "baseLayer": False,
            "data": [{
                "type": "circle",
                "center": coord[0],
                "color": color,
                "radius": radius,
                "tooltip": well_name,
            }],
        }<|MERGE_RESOLUTION|>--- conflicted
+++ resolved
@@ -68,27 +68,16 @@
         self.topofzone = parse_model_file.extract_topofzone_names(basedir)
         for i, surfacefile in enumerate(self.surfacefiles):
             self.surface_attributes[Path(surfacefile)] = {
-<<<<<<< HEAD
                 "color": get_color(i),
                 'order': i,
                 "name": self.surfacenames[i], "topofzone": self.topofzone[i],
                 "surface": xtgeo.surface_from_file(Path(surfacefile), fformat='irap_binary'),
                 "surface_de": xtgeo.surface_from_file(Path(self.surfacefiles_de[i]), fformat='irap_binary'),
-=======
-                "color": get_color(i), 'order': i,
-                "name": self.surfacenames[i], "topofzone": self.topofzone[i],
-                "surface": xtgeo.surface_from_file(Path(surfacefile), fformat='irap_binary'),
-                "error_surface": xtgeo.surface_from_file(Path(self.surfacefiles_de[i]), fformat='irap_binary'),
->>>>>>> 71194f24
                 "surface_dt": xtgeo.surface_from_file(Path(self.surfacefiles_dt[i]), fformat="irap_binary") if self.surfacefiles_dt is not None else None,
                 "surface_dr": xtgeo.surface_from_file(Path(self.surfacefiles_dr[i]), fformat="irap_binary") if self.surfacefiles_dr is not None else None,
                 "surface_dte": xtgeo.surface_from_file(Path(self.surfacefiles_dte[i]), fformat="irap_binary") if self.surfacefiles_dte is not None else None,
                 "surface_dre": xtgeo.surface_from_file(Path(self.surfacefiles_dre[i]), fformat="irap_binary") if self.surfacefiles_dre is not None else None,
-<<<<<<< HEAD
             }
-=======
-                }
->>>>>>> 71194f24
         self.wellfiles = parse_model_file.get_well_files(basedir)
         self.wellnames = [Path(wellfile).stem for wellfile in self.wellfiles]
         self.zonation_data = parse_model_file.get_zonation_data(basedir)
@@ -392,14 +381,6 @@
                 wcc.FlexBox(
                     children=[
                         dcc.RadioItems(
-<<<<<<< HEAD
-                            options=[
-                                {'label': 'Map view', 'value': 'map-view'},
-                                {'label': 'Table view', 'value': 'table-view'}
-                            ],
-                            id=self.ids('map-table-radioitems'),
-                            value='map-view'
-=======
                         labelStyle={'display': 'inline-block'},
                         options=[
                             {'label': 'Map view', 'value': 'map-view'},
@@ -407,7 +388,6 @@
                         ],
                         id=self.ids('map-table-radioitems'),
                         value='map-view'
->>>>>>> 71194f24
                         )
                     ],
                 style={"padding": "5px"},
@@ -533,12 +513,12 @@
                 new_layers = self.LAYERS_STATE.copy()
                 for layer in new_layers:
                     if "shader" in layer["data"][0]:
-                        layer["data"][0]["shader"]["type"] = 'hillshading' if switch['value'] is True else None  # soft-hillshading
+                        layer["data"][0]["shader"]["type"] = 'hillshading' if switch['value'] is True else None
                         layer["action"] = "update"
                 self.state['switch'] = switch['value']
                 return new_layers
             surface_name = self.surface_attributes[Path(surfacefile)]["name"]
-            shader_type = 'hillshading' if switch['value'] is True else None  # soft-hillshading
+            shader_type = 'hillshading' if switch['value'] is True else None
             min_val = None
             max_val = None
             color = ["#0d0887", "#46039f", "#7201a8", "#9c179e", "#bd3786", "#d8576b", "#ed7953", "#fb9f3a", "#fdca26", "#f0f921"]

from uuid import uuid4
from pathlib import Path
from typing import List
import os
import base64
import dash
import dash_table
import pandas as pd
import numpy as np
import plotly.graph_objects as go
from matplotlib.colors import ListedColormap
import xtgeo
from dash.exceptions import PreventUpdate
from dash.dependencies import Input, Output, State
import dash_html_components as html
import dash_core_components as dcc
import dash_bootstrap_components as dbc
import webviz_core_components as wcc
import webviz_subsurface_components
#from webviz_subsurface_components import LayeredMap
from webviz_config import WebvizPluginABC
from webviz_config.webviz_store import webvizstore
from webviz_config.utils import calculate_slider_step

from .._datainput.well import load_well
from .._datainput.surface import make_surface_layer, get_surface_fence, load_surface, new_make_surface_layer
from .._datainput.huv_xsection import HuvXsection
from .._datainput.huv_table import FilterTable
from .._datainput import parse_model_file

class HorizonUncertaintyViewer(WebvizPluginABC):
    external_stylesheets = ['https://codepen.io/chriddyp/pen/bWLwgP.css']
    app = dash.Dash(__name__, external_stylesheets=external_stylesheets)
    # app = dash.Dash(__name__, external_stylesheets=[dbc.themes.BOOTSTRAP])
    """
This plugin visualizes surfaces in a map view and seismic in a cross section view.
The cross section is defined by a polyline interactively edited in the map view.
* `surfacefiles`: List of file paths to Irap Binary surfaces
* `surfacenames`: Corresponding list of displayed surface names
* `zunit`: z-unit for display
* `colors`: List of colors to use
"""

    def __init__(
            self,
            app,
            basedir: List[Path],
            zunit="depth (m)",
            zonemin: int = 1,
            planned_wells_dir = None,
    ):

        super().__init__()
        self.zunit = zunit
        self.surfacefiles = parse_model_file.get_surface_files(basedir[0])
        self.surfacefiles_de = parse_model_file.get_error_files(basedir[0])
        self.surfacefiles_dr = parse_model_file.get_surface_dr_files(basedir[0])
        self.surfacefiles_dt = parse_model_file.get_surface_dt_files(basedir[0])
        self.surfacefiles_dte = parse_model_file.get_surface_dte_files(basedir[0])
        self.surfacefiles_dre = parse_model_file.get_surface_dre_files(basedir[0])
        self.surface_attributes = {}
        self.target_points = parse_model_file.get_target_points(basedir[0])
        self.well_points = parse_model_file.get_well_points(basedir[0])
        self.surfacenames = parse_model_file.extract_surface_names(basedir[0])
        self.topofzone = parse_model_file.extract_topofzone_names(basedir[0])
        for i, surfacefile in enumerate(self.surfacefiles):
            self.surface_attributes[Path(surfacefile)] = {"color": get_color(i), 'order': i,
                                                        "name": self.surfacenames[i], "topofzone": self.topofzone[i],
                                                        "surface": xtgeo.surface_from_file(Path(surfacefile), fformat='irap_binary'),
                                                        "error_surface": xtgeo.surface_from_file(Path(self.surfacefiles_de[i]), fformat='irap_binary'),
                                                        "surface_dt": xtgeo.surface_from_file(Path(self.surfacefiles_dt[i]), fformat="irap_binary") if self.surfacefiles_dt is not None else None,
                                                        "surface_dr": xtgeo.surface_from_file(Path(self.surfacefiles_dr[i]), fformat="irap_binary") if self.surfacefiles_dr is not None else None,
                                                        "surface_dte": xtgeo.surface_from_file(Path(self.surfacefiles_dte[i]), fformat="irap_binary") if self.surfacefiles_dte is not None else None,
                                                        "surface_dre": xtgeo.surface_from_file(Path(self.surfacefiles_dre[i]), fformat="irap_binary") if self.surfacefiles_dre is not None else None,
                                                        }
        self.wellfiles = parse_model_file.get_well_files(basedir[0])
        self.wellnames = [Path(wellfile).stem for wellfile in self.wellfiles]
        self.zonation_data = parse_model_file.get_zonation_data(basedir[0])
        self.conditional_data = parse_model_file.get_conditional_data(basedir[0])
        self.zonemin = zonemin
        self.zonelog_name = parse_model_file.get_zonelog_name(basedir[0])  # name of zonelog in OP txt files
        self.plotly_theme = app.webviz_settings["theme"].plotly_theme
        self.uid = uuid4()
        self.set_callbacks(app)
        self.xsec = HuvXsection(self.surface_attributes, self.zonation_data, self.conditional_data, self.zonelog_name)
        self.dataf = FilterTable(self.target_points, self.well_points)
        self.planned_well_files = [os.path.join(planned_wells_dir, f) for f in os.listdir(planned_wells_dir)]
        self.planned_wells = [xtgeo.well_from_file(wf) for wf in self.planned_well_files]
        self.xsec.set_well_attributes(self.wellfiles)

        # Store current layers
        self.LAYERS_STATE = []
        self.state = {
            'switch': True
        }

    def ids(self, element):
        return f"{element}-id-{self.uid}"

<<<<<<< HEAD
    @property
    def map_layout(self):
        return html.Div(
            children=[
                wcc.FlexBox(
                    children=[
                        html.Div(
                            children=[
                                html.Label(
                                    style={
                                        "font-weight": "bold",
                                        "textAlign": "center",
                                    },
                                    children="Select surface",
                                ),
                                dcc.Dropdown(
                                    id=self.ids("map-dropdown"),
                                    options=[
                                        {"label": name, "value": path}
                                        for name, path in zip(
                                            self.surfacenames, self.surfacefiles
                                        )
                                    ],
                                    value=self.surfacefiles[0],
                                    clearable=False,
                                ),
                            ]
                        ),
                    ],
                ),
                html.Div(
                    style={
                        "marginTop": "20px",
                        "height": "800px",
                        "zIndex": -9999,
                    },
                    children=[
                        webviz_subsurface_components.NewLayeredMap(
                            id=self.ids("map-view"),
                            layers=[],
                            syncedMaps=[],
                            minZoom=-5,
                            drawTools={
                                "drawMarker": False,
                                "drawPolygon": False,
                                "drawPolyline": True,
                                "position": "topright"
                            },
                            switch = {
                                "value": self.state['switch'],
                                "label": "Hillshading",
                            },
                            colorBar={
                                "position": "bottomright"
                            },
                        ),
                    ],
                ),
            ],
        ),

=======
>>>>>>> 1f20f486

    @property
    def plotly_layout(self):
        return html.Div(
            children=[
                wcc.Graph(
                    id=self.ids("plotly-view"),
                )
            ]
        )

    @property
    def cross_section_layout(self):
        return html.Div(
            children=[
                wcc.FlexBox(
                    children=[
                        html.Div(
                            children=[
                                html.Label(
                                    style={
                                        "font-weight": "bold",
                                        "textAlign": "center",
                                    },
                                    children="Select well",
                                ),
                                dcc.Dropdown(
                                    id=self.ids("well-dropdown"),
                                    options=[
                                        {"label": name, "value": path}
                                        for name, path in zip(
                                            self.wellnames, self.wellfiles
                                        )
                                    ],
                                    value=self.wellfiles[0],
                                    clearable=False,
                                    disabled=False,
                                ),
                            ]
                        ),
                    ],
                ),
                html.Div(
                    children=[
                        dbc.Button("Graph Settings", id=self.ids("button-open-graph-settings"), color='light', className='mr-1'),
                        dbc.Modal(
                            children=[
                                dbc.ModalHeader("Graph Settings"),
                                dbc.ModalBody(
                                    children=[
                                        html.Label(
                                            style={
                                                "font-weight": "bold",
                                                "textAlign": "Left",
                                            },
                                            children="Select Surfaces",
                                        ),
                                        dcc.Checklist(
                                            id=self.ids('all-surfaces-checkbox'),
                                            options=[{'label': 'all', 'value': 'True'}],
                                            value=['True'],
                                        ),
                                        dcc.Checklist(
                                            id=self.ids('surfaces-checklist'),
                                            options=[
                                                {"label": name, "value": path}
                                                for name, path in zip(
                                                    self.surfacenames, self.surfacefiles
                                                )
                                            ],
                                            value=self.surfacefiles,
                                        ),
                                        dcc.Checklist(
                                            id=self.ids('surfaces-de-checklist'),
                                            options=[
                                                {"label": name + '_error', "value": path, 'disabled': False}
                                                for name, path in zip(
                                                    self.surfacenames, self.surfacefiles
                                                )
                                            ],
                                            value=self.surfacefiles,
                                        ),
                                    ],
                                ),
                                dbc.ModalFooter(
                                    children=[
                                        dbc.Button("Close", id=self.ids("button-close-graph-settings"),
                                                   className="ml-auto"),
                                        dbc.Button('Apply changes', id=self.ids('button-apply-checklist'),
                                                   className='ml-auto')
                                    ]
                                ),
                            ],
                            id=self.ids("modal-graph-settings"),
                            size="sm",
                            centered=True,
                            backdrop=False,
                            fade=False,
                        ),
                        dbc.Button("Well Settings", id=self.ids("button-open-well-settings")),
                        dbc.Modal(
                            children=[
                                dbc.ModalHeader("Well Settings"),
                                dbc.ModalBody(
                                    children=[
                                        html.Label(
                                            style={
                                                "font-weight": "bold",
                                                "textAlign": "Left",
                                            },
                                            children="Select Well Attributes",
                                        ),
                                        dcc.Checklist(
                                            id=self.ids('all-well-settings-checkbox'),
                                            options=[{'label': 'all', 'value': 'True'}],
                                            value=['True'],
                                        ),
                                        dcc.Checklist(
                                            id=self.ids('well-settings-checklist'),
                                            options=[{"label": "Zonelog", "value": "zonelog"}, 
                                            {"label": "Zonation points", "value": "zonation_points"}, 
                                            {"label": "Conditional points", "value": "conditional_points"}
                                            ],
                                            value=["zonelog", "zonation_points", "conditional_points"]
                                        ),
                                    ],
                                ),
                                dbc.ModalFooter(
                                    children=[
                                        dbc.Button("Close", id=self.ids("button-close-well-settings"),
                                                   className="ml-auto"),
                                        dbc.Button('Apply', id=self.ids('button-apply-well-settings-checklist'),
                                                   className='ml-auto')
                                    ]
                                ),
                            ],
                            id=self.ids("modal-well-settings"),
                            size="sm",
                            centered=True,
                            backdrop=False,
                            fade=False,
                        ),
                    ],
                ),
                html.Div(
                    children=[
                        html.Div(
                            style={
                                "marginTop": "0px",
                                "height": "800px",
                                "zIndex": -9999,
                            },
                            children=[self.plotly_layout],
                            id=self.ids("cross-section-view"),
                        )
                    ]
                ),
            ]
        )

    @property
    def target_points_layout(self):
        df = self.dataf.get_targetpoints_datatable()
        return dash_table.DataTable(
            id=self.ids("target-point-table"),
            columns=[{"name": i, "id": i} for i in df.columns],
            data=df.to_dict('records'),
            sort_action="native",
            filter_action="native",
        )

    @property
    def well_points_layout(self):
        return html.Div([
            dbc.Button("Table Settings", id=self.ids("button-open-table-settings")),
            dbc.Modal(
                children=[
                    dbc.ModalHeader("Table Settings"),
                    dbc.ModalBody(
                        children=[
                            html.Label(
                                style={
                                    "font-weight": "bold",
                                    "textAlign": "Left",
                                },
                                children="Select Table Columns",
                            ),
                            dcc.Checklist(
                                id=self.ids('columns-checklist'),
                                options=[
                                    {"label": name, "value": column_name}
                                    for name, column_name in zip(
                                        self.dataf.get_wellpoints_datatable().keys().values, self.dataf.get_wellpoints_datatable().keys().values
                                    )
                                ],
                                value=['Surface', 'Well', 'TVD', 'MD', 'Outlier', 'Deleted', 'Residual']
                            ),
                        ],
                    ),
                    dbc.ModalFooter(
                        children=[
                            dbc.Button("Close", id=self.ids("button-close-table-settings"),
                                        className="ml-auto"),
                            dbc.Button('Apply', id=self.ids('button-apply-columnlist'),
                                        className='ml-auto')
                        ]
                    ),
                ],
                id=self.ids("modal-table-settings"),
                size="sm",
                centered=True,
                backdrop=False,
                fade=False,
            ),
        html.Div(id=self.ids('well-points-table-container')),
        ])

    @property
    def left_flexbox_layout(self):
        return html.Div(
            children=[
                html.Div(id=self.ids('hidden-div'), style={'display': 'none'}),  # Hidden div to store polyline points when in table view
                wcc.FlexBox(
                    children=[
                        dcc.RadioItems(
                        options=[
                            {'label': 'Map view', 'value': 'map-view'},
                            {'label': 'Table view', 'value': 'table-view'}
                        ],
                        id=self.ids('map-table-radioitems'),
                        value='map-view'
                        )
                    ]
                ),
                html.Div(
                    id=self.ids('left-flexbox-content'),
                    children=[self.map_view_layout]
                )
            ]
        )

    @property
    def map_view_layout(self):
        return html.Div(
            children=[
                wcc.FlexBox(
                    children=[
                        html.Div(
                            children=[
                                html.Label(
                                    style={
                                        "font-weight": "bold",
                                        "textAlign": "center",
                                    },
                                    children="Select surface",
                                ),
                                dcc.Dropdown(
                                    id=self.ids("map-dropdown"),
                                    options=[
                                        {"label": name, "value": path}
                                        for name, path in zip(
                                            self.surfacenames, self.surfacefiles_de
                                        )
                                    ],
                                    value=self.surfacefiles_de[0],
                                    clearable=False,
                                ),
                            ]
                        ),
                    ],
                ),
                html.Div(
                    style={
                        "marginTop": "20px",
                        "height": "800px",
                        "zIndex": -9999,
                    },
                    children=[
                        webviz_subsurface_components.NewLayeredMap(
                            id=self.ids("map-view"),
                            layers=[],
                            syncedMaps=[],
                            minZoom=-5,
                            drawTools={
                                "drawMarker": False,
                                "drawPolygon": False,
                                "drawPolyline": True,
                                "position": "topright"
                            },
                            switch={
                                "value": self.state['switch'],
                                "label": "Hillshading",
                            },
                            colorBar={
                                "position": "bottomright"
                            },
                        ),
                    ],
                )
            ]
        )

    @property
    def table_view_layout(self):
        df = self.xsec.get_intersection_dataframe(self.wellfiles[0])
        return html.Div(
            children=[
                dash_table.DataTable(
                    id=self.ids('uncertainty-table'),
                    columns=[{"name": i, "id": i} for i in df.columns],
                    data=df.to_dict('records')
                )
            ]
        )

    @property
    def layout(self):
        return dcc.Tabs(children=[
            dcc.Tab(
                label="Cross section & map view",
                children=[
                    wcc.FlexBox(
                        id=self.ids("layout"),
                        children=[
                            html.Div(style={"flex": 1}, children=self.left_flexbox_layout),
                            html.Div(style={"flex": 1.5}, children=self.cross_section_layout),
                        ]
                    )
                ]
            ),
            dcc.Tab(
                label="Target Points",
                children=[html.Div(children=self.target_points_layout)]
            ),
            dcc.Tab(
                label='Well Points',
                children=[self.well_points_layout]
            )
        ])


    def set_callbacks(self, app):

        @app.callback(
            Output(self.ids("map-view"), "layers"),
            [
                Input(self.ids("map-dropdown"), "value"),
                Input(self.ids("map-view"), "switch")
            ],
        )
        def _render_map(sfc_path_value, switch):
            if self.state['switch'] is not switch['value']:
                new_layers = self.LAYERS_STATE.copy()
                for layer in new_layers:
                    if "shader" in layer["data"][0]:
                        layer["data"][0]["shader"]["type"] = 'hillshading' if switch['value'] is True else None #'soft-hillshading'
                        layer["action"] = "update"
                self.state['switch'] = switch['value']
                return new_layers
            surface_name = self.surface_attributes[Path(sfc_path_value)]["name"]
            print(surface_name)
            shader_type = 'hillshading' if switch['value'] is True else None #'soft-hillshading' 
            min_val = None
            max_val = None
            color = ["#0d0887", "#46039f", "#7201a8", "#9c179e", "#bd3786", "#d8576b", "#ed7953", "#fb9f3a", "#fdca26", "#f0f921"]
            well_layers = []
<<<<<<< HEAD
            for wellpath in self.wellfiles:
                well = xtgeo.Well(Path(wellpath))
                well_layer_dict = make_well_circle_layer(well.wellname, self.conditional_data, surface_name, radius = 100, color = "rgb(0,255,0)")
                if len(well_layer_dict["data"]) != 0:
                    well_layer_dict["id"] = surface_name + ' ' + well.wellname + "-id"
                    well_layer_dict["action"] = "add"
                    well_layers.append(well_layer_dict)
            surfaces = [self.surface_attributes[Path(sfc_path_value)]["surface_dt"],
                        self.surface_attributes[Path(sfc_path_value)]["surface_dte"],
                        self.surface_attributes[Path(sfc_path_value)]["surface_dr"],
                        self.surface_attributes[Path(sfc_path_value)]["surface_dre"],
                        self.surface_attributes[Path(sfc_path_value)]["error_surface"],
                        self.surface_attributes[Path(sfc_path_value)]["surface"]]
            d_list = ["Depth trend",
                        "Depth trend uncertainty", 
                        "Depth residual",
                        "Depth residual uncertainty",
                        "Depth uncertainty",
                        "Depth"]
            layers = []
            for i, s in enumerate(surfaces):
                if s is not None:
                    s_layer = new_make_surface_layer(
                        s,
                        name= d_list[i],
                        min_val=min_val,
                        max_val=max_val,
                        color=color,
                        shader_type=shader_type,
                    )
                    s_layer["id"] = surface_name + ' ' + d_list[i] + "-id"
                    s_layer["action"] = "add"
                    layers.append(s_layer)
            layers.extend(well_layers)
            # Delete old layers    
            old_layers = self.LAYERS_STATE
            self.LAYERS_STATE = layers.copy()
            if old_layers is not None and len(old_layers) > 0:
                for layer in old_layers:
                    layer["action"] = "delete"
                layers.extend(old_layers)
=======
            #for wellpath in self.wellfiles:
            #    if str(self.xsec.well_attributes[wellpath]["wellpath"]) == wellpath:
            #        well_color = "green"
            #    else:
            #        well_color = "black"
            #    well = xtgeo.Well(Path(wellpath))
                #well_layer = make_well_polyline_layer(well, well.wellname, color=well_color)
                #well_layer = make_well_circle_layer(well, radius = 100, name = well.wellname, color = well_color)
                #well_layers.append(well_layer)

            s_layer = make_surface_layer(
                surface,
                name="surface",
                min_val=min_val,
                max_val=max_val,
                color=color,
                hillshading=hillshading,
            )
            layers = [s_layer]
            #layers.extend(well_layers)
>>>>>>> 1f20f486
            return layers

        @app.callback(
            Output(self.ids("plotly-view"), "figure"),
            [
                Input(self.ids('button-apply-checklist'), 'n_clicks'),
                Input(self.ids('button-apply-well-settings-checklist'), 'n_clicks'),
                Input(self.ids("well-dropdown"), "value"),  # wellpath
                Input(self.ids("hidden-div"), "children"),  # coordinates from map-view
            ],
            [
                State(self.ids("surfaces-checklist"), "value"),  # surface_paths list
                State(self.ids("surfaces-de-checklist"), "value"),  # error_paths list
                State(self.ids("well-settings-checklist"), "value"),  # well settings checkbox content
            ],
        )
        def _render_xsection(n_clicks, n_clicks2, wellpath, polyline, surface_paths, error_paths, well_settings):
            ctx = dash.callback_context
            surface_paths = get_path(surface_paths)
            error_paths = get_path(error_paths)
            if ctx.triggered[0]['prop_id'] == self.ids('hidden-div') + '.children' and polyline is not None:
                wellpath = None
            self.xsec.set_error_and_surface_lines(surface_paths, error_paths, wellpath, polyline)
            self.xsec.set_plotly_fig(surface_paths, error_paths, well_settings, wellpath)
            return self.xsec.fig

        @app.callback(
            Output(self.ids("surfaces-checklist"), "value"),
            [Input(self.ids("all-surfaces-checkbox"), "value")],
        )
        def _update_surface_tickboxes(all_surfaces_checkbox):
            return self.surfacefiles if all_surfaces_checkbox == ['True'] else []


        @app.callback(
            Output(self.ids("modal-graph-settings"), "is_open"),
            [Input(self.ids("button-open-graph-settings"), "n_clicks"),
             Input(self.ids("button-close-graph-settings"), "n_clicks"),
             Input(self.ids('button-open-graph-settings'), 'disabled')],
            [State(self.ids("modal-graph-settings"), "is_open")],
        )
        def _toggle_modal_graph_settings(n1, n2, disabled, is_open):
            if disabled:
                return False
            elif n1 or n2:
                return not is_open
            else:
                return is_open


        @app.callback(
            Output(self.ids('surfaces-de-checklist'), 'options'),
            [Input(self.ids('surfaces-checklist'), 'value')],
            [State(self.ids('surfaces-de-checklist'), 'options')],
        )
        def _disable_error_checkboxes(surface_values, de_options):
            for i, opt in enumerate(de_options):
                if (surface_values is None) or (opt['value'] not in surface_values):
                    de_options[i]['disabled'] = True
                else:
                    de_options[i]['disabled'] = False
            return de_options

        @app.callback(
            Output(self.ids("well-settings-checklist"), "value"),
            [Input(self.ids("all-well-settings-checkbox"), "value")],
        )
        def _update_well_settings_tickboxes(all_well_attributes_checkbox):
            return ["zonelog", "zonation_points", "conditional_points"] if all_well_attributes_checkbox == ['True'] else []

        @app.callback(
            Output(self.ids("modal-well-settings"), "is_open"),
            [Input(self.ids("button-open-well-settings"), "n_clicks"),
             Input(self.ids("button-close-well-settings"), "n_clicks")],
            [State(self.ids("modal-well-settings"), "is_open")],
        )
        def _toggle_modal_well_settings(n1, n2, is_open):
            if n1 or n2:
                return not is_open
            return is_open


        @app.callback(
            Output(self.ids('well-points-table-container'), 'children'),
            [
                Input(self.ids('button-apply-columnlist'), 'n_clicks'),
            ],
            [
                State(self.ids("columns-checklist"), "value"),  # columns list
            ],
        )
        def _display_output(n_clicks, column_list):
            wellpoints_df = self.dataf.update_wellpoints_datatable(column_list)
            return html.Div([
                dash_table.DataTable(
                    id=self.ids('well-points-table'),
                    columns=[{"name": i, "id": i} for i in wellpoints_df.columns],
                    data=wellpoints_df.to_dict('records'),
                    sort_action="native",
                    filter_action="native",
                ),
            ])

        @app.callback(
            Output(self.ids("modal-table-settings"), "is_open"),
            [Input(self.ids("button-open-table-settings"), "n_clicks"),
             Input(self.ids("button-close-table-settings"), "n_clicks")],
            [State(self.ids("modal-table-settings"), "is_open")],
        )
        def _toggle_modal_table_settings(n1, n2, is_open):
            if n1 or n2:
                return not is_open
            return is_open

        @app.callback(
            Output(self.ids('left-flexbox-content'), 'children'),
            [Input(self.ids('map-table-radioitems'), 'value')]
        )
        def _toggle_left_flexbox_content(value):
            if value == 'map-view':
                return self.map_view_layout
            else:
                return self.table_view_layout

        @app.callback(
            Output(self.ids('hidden-div'), 'children'),
            [Input(self.ids('map-view'), 'polyline_points')]
        )
        def _render_hidden_div(coords):
            return coords

        @app.callback(
            Output(self.ids('uncertainty-table'), 'data'),
            [Input(self.ids('well-dropdown'), 'value')]
        )
        def _render_uncertainty_table(wellpath):
            df = self.xsec.get_intersection_dataframe(wellpath)
            return df.to_dict('records')

        
    def add_webvizstore(self):
        return [(get_path, [{"paths": fn}]) for fn in self.surfacefiles]

@webvizstore
def get_path(paths) -> Path:
    for i, path in enumerate(paths):
        paths[i] = Path(path)
    return paths

def get_color(i):
    """
    Returns a list of colors for surface layers
    """
    colors = [
        "rgb(70,130,180)", #steel blue
        "rgb(0,0,255)", #blue
        "rgb(51,51,0)", #olive green
        "rgb(0,128,0)", #green
        "rgb(0,255,0)", #lime
        "rgb(255,255,0)", #yellow
        "rgb(255,105,180)", #pink
        "rgb(221,160,221)", #plum
        "rgb(75,0,130)", #purple
        "rgb(160,82,45)", #sienna
        "rgb(244,164,96)", #tan
        "rgb(255,140,0)", #orange
        "rgb(255,69,0)", #blood orange
        "rgb(255,0,0)", #red
        "rgb(220,20,60)", #crimson
        "rgb(128,0,0)", #dark red
        "rgb(101,67,33)", #dark brown
    ]
    n_colors = len(colors)
    return colors[(i) % (n_colors)]




def make_well_circle_layer(well_name, cond_path, surface_name, radius=1000, color="red"):
    """Make LayeredMap circle"""
    conditional_data = pd.read_csv(cond_path)
    cond_df = conditional_data[conditional_data["Surface"] == surface_name]
    well_cond_df = cond_df[cond_df["Well"] == well_name]
    coord = well_cond_df[['x','y']].values
    if len(coord) == 0:
        return {
            "name": well_name, 
            "checked": True, 
            "baseLayer": False, 
            "data": [],
        }
    if len(coord) != 0:
        return {
            "name": well_name, 
            "checked": True, 
            "baseLayer": False, 
            "data": [{
                "type": "circle",
                "center": coord[0],
                "color": color,
                "radius": radius,
                "tooltip": well_name,
            }],
        }<|MERGE_RESOLUTION|>--- conflicted
+++ resolved
@@ -97,70 +97,6 @@
     def ids(self, element):
         return f"{element}-id-{self.uid}"
 
-<<<<<<< HEAD
-    @property
-    def map_layout(self):
-        return html.Div(
-            children=[
-                wcc.FlexBox(
-                    children=[
-                        html.Div(
-                            children=[
-                                html.Label(
-                                    style={
-                                        "font-weight": "bold",
-                                        "textAlign": "center",
-                                    },
-                                    children="Select surface",
-                                ),
-                                dcc.Dropdown(
-                                    id=self.ids("map-dropdown"),
-                                    options=[
-                                        {"label": name, "value": path}
-                                        for name, path in zip(
-                                            self.surfacenames, self.surfacefiles
-                                        )
-                                    ],
-                                    value=self.surfacefiles[0],
-                                    clearable=False,
-                                ),
-                            ]
-                        ),
-                    ],
-                ),
-                html.Div(
-                    style={
-                        "marginTop": "20px",
-                        "height": "800px",
-                        "zIndex": -9999,
-                    },
-                    children=[
-                        webviz_subsurface_components.NewLayeredMap(
-                            id=self.ids("map-view"),
-                            layers=[],
-                            syncedMaps=[],
-                            minZoom=-5,
-                            drawTools={
-                                "drawMarker": False,
-                                "drawPolygon": False,
-                                "drawPolyline": True,
-                                "position": "topright"
-                            },
-                            switch = {
-                                "value": self.state['switch'],
-                                "label": "Hillshading",
-                            },
-                            colorBar={
-                                "position": "bottomright"
-                            },
-                        ),
-                    ],
-                ),
-            ],
-        ),
-
-=======
->>>>>>> 1f20f486
 
     @property
     def plotly_layout(self):
@@ -422,10 +358,10 @@
                                     options=[
                                         {"label": name, "value": path}
                                         for name, path in zip(
-                                            self.surfacenames, self.surfacefiles_de
+                                            self.surfacenames, self.surfacefiles
                                         )
                                     ],
-                                    value=self.surfacefiles_de[0],
+                                    value=self.surfacefiles[0],
                                     clearable=False,
                                 ),
                             ]
@@ -527,7 +463,6 @@
             max_val = None
             color = ["#0d0887", "#46039f", "#7201a8", "#9c179e", "#bd3786", "#d8576b", "#ed7953", "#fb9f3a", "#fdca26", "#f0f921"]
             well_layers = []
-<<<<<<< HEAD
             for wellpath in self.wellfiles:
                 well = xtgeo.Well(Path(wellpath))
                 well_layer_dict = make_well_circle_layer(well.wellname, self.conditional_data, surface_name, radius = 100, color = "rgb(0,255,0)")
@@ -569,28 +504,6 @@
                 for layer in old_layers:
                     layer["action"] = "delete"
                 layers.extend(old_layers)
-=======
-            #for wellpath in self.wellfiles:
-            #    if str(self.xsec.well_attributes[wellpath]["wellpath"]) == wellpath:
-            #        well_color = "green"
-            #    else:
-            #        well_color = "black"
-            #    well = xtgeo.Well(Path(wellpath))
-                #well_layer = make_well_polyline_layer(well, well.wellname, color=well_color)
-                #well_layer = make_well_circle_layer(well, radius = 100, name = well.wellname, color = well_color)
-                #well_layers.append(well_layer)
-
-            s_layer = make_surface_layer(
-                surface,
-                name="surface",
-                min_val=min_val,
-                max_val=max_val,
-                color=color,
-                hillshading=hillshading,
-            )
-            layers = [s_layer]
-            #layers.extend(well_layers)
->>>>>>> 1f20f486
             return layers
 
         @app.callback(

--- conflicted
+++ resolved
@@ -281,12 +281,6 @@
             columns=[{"name": i, "id": i} for i in df.columns],
             data = df.to_dict('records')
         )
-<<<<<<< HEAD
-
-=======
-        
-    ### Flexbox ###
->>>>>>> 2785a444
     @property
     def layout(self):
         return dcc.Tabs(children=[
@@ -421,7 +415,6 @@
                 graph_settings_button = False
             return [children, well_dropdown, graph_settings_button]
 
-<<<<<<< HEAD
         @app.callback(
             Output(self.ids("draw-well-view"), "layers"),
             [
@@ -434,8 +427,6 @@
                 my_layer = get_draw_well_layer(img_bytes)
                 return [my_layer]
 
-=======
->>>>>>> 2785a444
     def add_webvizstore(self):
         print('This function doesnt do anything, does it?')
         return [(get_path, [{"path": fn}]) for fn in self.surfacefiles]
@@ -479,7 +470,6 @@
     )
     return poly.get_fence(asnumpy=True)
 
-<<<<<<< HEAD
 def get_draw_well_layer(img_bytes):
     # encoded = base64.b64encode(open(path, "rb").read()).decode()
     img_base64 = "data:image/png;base64,{}".format(img_bytes)
@@ -497,8 +487,6 @@
     }
     return s_layer
 
-=======
->>>>>>> 2785a444
 def make_well_layer(well, name="well", zmin=0, base_layer=False, color="black"):
     """Make LayeredMap well polyline"""
     well.dataframe = well.dataframe[well.dataframe["Z_TVDSS"] > zmin]

--- conflicted
+++ resolved
@@ -5,12 +5,8 @@
 from pathlib import Path
 from operator import add
 from operator import sub
-<<<<<<< HEAD
 import matplotlib.image as mpimg
-=======
-import xml.etree.ElementTree as ET
 import math
->>>>>>> 4f8df8bf
 
 class HuvXsection:
     def __init__(
@@ -38,19 +34,10 @@
             self.fence = well.get_fence_polyline(nextend=100, sampling=5)
             well_df = well.dataframe
             well.create_relative_hlen()
-<<<<<<< HEAD
             zonation_points = get_zone_RHLEN(well_df, well.wellname, self.zonation_data)
             conditional_points = get_conditional_RHLEN(well_df, well.wellname, self.conditional_data)
-            zonelog = self.get_zonelog_data(well_df, self.zonelogname)
+            zonelog = self.get_zonelog_data(well, self.zonelogname)
             self.well_attributes = {"wellpath": wellpath, "well_df":well_df, "zonelog":zonelog, "zonation_points":zonation_points, "conditional_points":conditional_points}
-=======
-            print(well.wellname)
-            zonation_points = get_zone_RHLEN(well_df,well.wellname,self.zonation_data)
-            conditional_points = get_conditional_RHLEN(well_df,well.wellname,self.conditional_data)
-            #zonelog = self.get_zonelog_data(well_df,self.zonelogname)
-            zonelog = self.get_zonelog_data2(well,self.zonelogname)
-            self.well_attributes = {"wellpath": wellpath, "well_df":well_df,"zonelog":zonelog,"zonation_points":zonation_points,"conditional_points":conditional_points}
->>>>>>> 4f8df8bf
 
     def get_plotly_well_data(self):
         if self.well_attributes is None:
@@ -124,21 +111,11 @@
             return layout
         else:
             ymin, ymax = self.sfc_line_max_min_depth(surfacepaths)
-<<<<<<< HEAD
-            x_well, y_well, x_well_max, y_width, x_width = get_intersection_surface_well(self.well_attributes["well_df"], ymin, ymax)
-            layout.update({
-                "yaxis":{
-                    "title":"Depth (m)",
-                    "range" : [ymax, y_well-0.15*y_width],
-=======
-            print(ymax,"ymax")
-            print(ymin,"ymin")
-            x_well, y_well, x_well_max, y_width,x_width = get_intersection_surface_well(self.well_attributes["well_df"],ymin,ymax)
+            x_well, y_well, x_well_max, y_width, x_width = get_intersection_surface_well(self.well_attributes["well_df"],ymin,ymax)
             layout.update({
                 "yaxis":{
                     "title":"Depth (m)",
                     "range" : [ymax+0.15*y_width,y_well-0.15*y_width],
->>>>>>> 4f8df8bf
                 },
                 "xaxis":{
                     "title": "Distance from polyline (m)",
@@ -186,11 +163,7 @@
             data = [ #Create helpline for bottom of plot
                 {
                     "x": [first_surf_line[0, 0], first_surf_line[np.shape(first_surf_line)[0] - 1, 0]],
-<<<<<<< HEAD
-                    "y": [_max + 50, _max + 50],
-=======
-                    "y": [max + 200, max + 200],
->>>>>>> 4f8df8bf
+                    "y": [_max + 200, _max + 200],
                     "line": {"color": "rgba(0,0,0,1)", "width": 0.6},
                 }
             ]
@@ -220,68 +193,21 @@
             for sfc_path in surfacepaths
         ])
         return np.min(minvalues), np.max(maxvalues)
-
-    def get_zonelog_data(self, well_df, zonelogname="Zonelog", zomin=-999):
-        color_list = ["rgb(245,245,245)"]
-        for sfc_path in self.surface_attributes:
-            color_list.append(self.surface_attributes[sfc_path]["color"])
-        well_TVD = well_df["Z_TVDSS"].values.copy()
-        well_RHLEN = well_df["R_HLEN"].values.copy()
-        zonevals = well_df[zonelogname].values
-        zoneplot = []
-        start = 0
-        zone_transitions = np.where(zonevals[:-1] != zonevals[1:]) #index of zone transitions?
-        for transition in zone_transitions:
-            try:
-                well_TVD = np.insert(well_TVD, transition, well_TVD[transition + 1])
-                well_RHLEN = np.insert(well_RHLEN, transition, well_RHLEN[transition + 1])
-                zonevals = np.insert(zonevals, transition, zonevals[transition])
-            except IndexError:
-                pass
-        for i in range(1, len(zonevals)):
-            if zonevals[i] != zonevals[i-1]:
-                end = i-1
-                if np.isnan(zonevals[i-1]) == True:
-                    color = "rgb(245,245,245)"
-                else:
-                    color = color_list[int(zonevals[i-1])]
-                zoneplot.append({
-                    "x": well_RHLEN[start:end],
-                    "y": well_TVD[start:end],
-                    "line": {"width": 4, "color": color},
-                    "fillcolor": color,
-                    "marker": {"opacity": 0.5},
-                    "name": f"Zone: {zonevals[i-1]}",
-                    })
-                start = end+1
-
-        return zoneplot
     
     def set_plotly_fig(self, surfacepaths, error_paths):
         layout = self.get_plotly_layout(surfacepaths)
         data = self.get_plotly_data(surfacepaths, error_paths)
         self.fig = go.Figure(dict({'data':data,'layout':layout}))
 
-<<<<<<< HEAD
     def set_image(self, figure): #Requires Orca
         #figure.write_image("C:/Users/Ruben/Documents/VSCode/xsec.png")
         #figure.write_image("./xsec.png")
-        return None 
-=======
-    def get_zonelog_data2(self, well, zonelogname="Zonelog", zomin=-999):
-        tree = ET.parse("/home/elisabeth/GitHub/Datasets/complex_model/model_file.xml")
-        root = tree.getroot()
-        name = []
-        topofzone = []
+        return None
+
+    def get_zonelog_data(self, well, zonelogname="Zonelog", zomin=-999):
         well_df = well.dataframe
         well.create_relative_hlen()
         color_list = [None]*len(well.get_logrecord(zonelogname))
-        for surface in root.findall("./surfaces/surface"):
-            name.append(surface.find("name").text)
-            topofzone.append(surface.find("top-of-zone").text)
-        for sfc_path in self.surface_attributes:
-            index_array = np.where(np.array(name) == np.array(self.surface_attributes[sfc_path]["name"]))
-            self.surface_attributes[sfc_path]["topofzone"] = topofzone[int(index_array[0])]
         for sfc_path in self.surface_attributes:
             for i in range(len(color_list)):
                 if well.get_logrecord_codename(zonelogname,i) == "dummy":
@@ -292,7 +218,6 @@
         well_TVD = well_df["Z_TVDSS"].values.copy()
         well_RHLEN = well_df["R_HLEN"].values.copy()
         zonevals = well_df[zonelogname].values
-        print(well_df.isnull().sum())
         zoneplot = []
         start = 0
         l = 0
@@ -305,11 +230,8 @@
             except IndexError:
                 pass
         for i in range(1,len(zonevals)):
-            if math.isnan(zonevals[i-1]):
-                l +=1
             if (np.isnan(zonevals[i]) == False) and (np.isnan(zonevals[i-1])==True):
                 end = i-1
-                print(end,"end1")
                 color = "rgb(211,211,211)"
                 zoneplot.append({
                     "x": well_RHLEN[start:end],
@@ -322,7 +244,6 @@
                 start = end+1
             if (np.isnan(zonevals[i]) == True) and (np.isnan(zonevals[i-1])==False):
                 end = i-1
-                print(end,"end2")
                 color = color_list[int(zonevals[i-1])]
                 zoneplot.append({
                     "x": well_RHLEN[start:end],
@@ -335,7 +256,6 @@
                 start = end+1
             if (zonevals[i] != zonevals[i-1]) and (np.isnan(zonevals[i])==False) and (np.isnan(zonevals[i-1])==False):
                 end = i-1
-                print(end,"end3")
                 color = color_list[int(zonevals[i-1])]
                 zoneplot.append({
                     "x": well_RHLEN[start:end],
@@ -348,7 +268,6 @@
                 start = end+1
         if np.isnan(zonevals[-1]) == False:
             end = len(zonevals)-1
-            print(end,"end4")
             color = color_list[int(zonevals[-1])]
             zoneplot.append({
                 "x": well_RHLEN[start:end],
@@ -360,7 +279,6 @@
                 })
         if np.isnan(zonevals[-1]) == True:
             end = len(zonevals)-1
-            print(end,"end5")
             color = "rgb(211,211,211)"
             zoneplot.append({
                 "x": np.array(well_RHLEN[-1]),
@@ -370,10 +288,8 @@
                 "marker": {"opacity": 0.5},
                 "name": f"Zone: {zonevals[-1]}",
                 })
-        print(l)
         return zoneplot
 
->>>>>>> 4f8df8bf
 
 def stratigraphic_sort(elem):
     return elem[1]

import xtgeo
import pandas as pd
import numpy as np
import numpy.ma as ma
from pathlib import Path
from operator import add
from operator import sub


class HuvXsection:
    def __init__(
            self,
            surface_attributes: dict = None,
            zonation_data = None,
            conditional_data = None,
            zonelogname = None,
            fence = None,
            well_attributes = None,
    ):
        self.fence = fence
        self.surface_attributes = surface_attributes
        self.zonation_data = zonation_data
        self.conditional_data = conditional_data
        self.zonelogname = zonelogname
        self.well_attributes = well_attributes
    
<<<<<<< HEAD
    def set_well(self, wellpath, surfacepaths):
        if wellpath != None:
=======
    def create_well(self, wellpath):
        if not wellpath==None:
>>>>>>> c655098e
            well = xtgeo.Well(Path(wellpath))
            self.fence = well.get_fence_polyline(nextend=100, sampling=5)
            well_df = well.dataframe
            well.create_relative_hlen()
<<<<<<< HEAD
            zonation_points = get_zone_RHLEN(well_df, well.wellname, self.zonation_data)
            conditional_points = get_conditional_RHLEN(well_df, well.wellname, self.conditional_data)
            zonelog = self.get_zonelog_data(well_df, self.zonelogname)
            self.well_attributes = {"well_df":well_df, "zonelog":zonelog, "zonation_points":zonation_points, "conditional_points":conditional_points}
=======
            print(well.wellname)
            zonation_points = find_zone_RHLEN(well_df,well.wellname,self.zonation_data)
            conditional_points = find_conditional_RHLEN(well_df,well.wellname,self.conditional_data)
            color_list = ["rgb(245,245,245)"]
            for sfc in self.surface_attributes:
                color_list.append(self.surface_attributes[Path(sfc)]["color"])
            zonelog = self.get_zonelog_data(well_df,color_list,self.zonelogname)
            self.well_attributes = {"well_df":well_df,"zonelog":zonelog,"zonation_points":zonation_points,"conditional_points":conditional_points}
>>>>>>> c655098e

    def get_plotly_well_data(self):
        if self.well_attributes ==None:
            return []
        else:
            data = [{
            "y": self.well_attributes["well_df"]["Z_TVDSS"],
            "x": self.well_attributes["well_df"]["R_HLEN"],
            "name": "well",
            "line": {"width": 7, "color": "black"},
            "fillcolor": "black",
            }]
            data += self.well_attributes["zonelog"]
            data += [{"mode": "markers",
                    "y": self.well_attributes["zonation_points"][1],
                    "x": self.well_attributes["zonation_points"][0],
                    "name": "zonation points",
                    "marker":{"size":5,"color":"black"}
            }]
            data += [{"mode": "markers",
                    "y": self.well_attributes["conditional_points"][1],
                    "x": self.well_attributes["conditional_points"][0],
                    "name": "conditional points",
                    "marker":{"size":5,"color":"rgb(30,144,255)"}
            }]
            return data

    def set_surface_lines(self, surfacepaths):
        for sfc_path in surfacepaths:
            sfc = xtgeo.surface_from_file((sfc_path), fformat="irap_binary")
            sfc_line = sfc.get_randomline(self.fence)
<<<<<<< HEAD
            self.surface_attributes[sfc_path]['surface_line'] = sfc_line
=======
            self.surface_attributes[Path(sfc_path)]['surface_line'] = sfc_line
>>>>>>> c655098e
    
    def set_error_lines(self, errorpaths):
        for sfc_path in errorpaths:
            de_surface = xtgeo.surface_from_file(self.surface_attributes[sfc_path]["error_path"], fformat="irap_binary")
            de_line = de_surface.get_randomline(self.fence)
            sfc_line = self.surface_attributes[sfc_path]['surface_line']
            self.surface_attributes[sfc_path]["error_line_add"] = sfc_line[:,1] + de_line[:,1] #Top of envelope
            self.surface_attributes[sfc_path]["error_line_sub"] = sfc_line[:,1] - de_line[:,1] #Bottom of envelope             

<<<<<<< HEAD
    def get_plotly_layout(self, surfacepaths):
        ymin, ymax = self.sfc_line_max_min_depth(surfacepaths)
=======
    def get_plotly_layout(self,surfacepaths:list):
>>>>>>> c655098e
        layout ={}
        if len(surfacepaths) == 0:
            layout.update({
                "yaxis":{
                    "title":"Depth (m)",
                    "autorange":"reversed",
                },
                "xaxis": {
                    "title": "Distance from polyline",
                },
                "plot_bgcolor":'rgb(233,233,233)',
                "showlegend":False,
                "height": 830,
            })
            return layout
        if self.well_attributes == None:
            ymin, ymax = self.surfline_max_min_depth(surfacepaths)
            layout.update({
                "yaxis":{
                    "title":"Depth (m)",
                    "range":[ymax, ymin],
                },
                "xaxis": {
                    "title": "Distance from polyline (m)",
                },
                "plot_bgcolor":'rgb(233,233,233)',
                "showlegend":False,
                "height": 830,
            })
            return layout
        else:
<<<<<<< HEAD
            x_well, y_well, x_well_max, y_width, x_width = get_intersection_surface_well(self.well_attributes["well_df"], ymin, ymax)
=======
            ymin, ymax = self.surfline_max_min_depth(surfacepaths)
            x_well, y_well, x_well_max, y_width,x_width = find_where_it_crosses_well(self.well_attributes["well_df"],ymin,ymax)
>>>>>>> c655098e
            layout.update({
                "yaxis":{
                    "title":"Depth (m)",
                    "range" : [ymax,y_well-0.15*y_width],
                },
                "xaxis":{
                    "title": "Distance from polyline (m)",
                    "range": [x_well-0.5*x_width,x_well_max+0.5*x_width],
                },
                "plot_bgcolor":'rgb(233,233,233)',
                "showlegend":False,
                "height": 830,
            })
            return layout
    
    def get_plotly_err_data(self, surface_paths, error_paths):
        common_paths = [error_path for error_path in error_paths if error_path in surface_paths]
        data = []
        for sfc_path in common_paths:
            data +=[
                {
                    'x':self.surface_attributes[sfc_path]['surface_line'][:,0],
                    'y':self.surface_attributes[sfc_path]['error_line_sub'],
                    "line": {"color": "rgba(0,0,0,1)", "width": 0.6, 'dash':'dash'},
                 },
                {
                    'x': self.surface_attributes[sfc_path]['surface_line'][:,0],
                    'y': self.surface_attributes[sfc_path]['error_line_add'],
                    "line": {"color": "rgba(0,0,0,1)", "width": 0.6,'dash':'dash'},
                    'fill': 'tonexty',
                    'fillcolor': 'rgba(0,0,0,0.2)'
                }
            ]
        return data

    def get_plotly_data(self, surface_paths:list, error_paths:list):
        if len(surface_paths) == 0:
            data = self.get_plotly_well_data()
            return data
        else:
            min, max = self.surfline_max_min_depth(surface_paths)
            first_surf_line = self.surface_attributes[Path(surface_paths[0])]['surface_line']
            surface_tuples =[
                (sfc_path ,self.surface_attributes[Path(sfc_path)]['surface_line'])
                for sfc_path in surface_paths
            ]
            surface_tuples.sort(key=depth_sort, reverse=True)

<<<<<<< HEAD
        min, max = self.sfc_line_max_min_depth(surface_paths)
        first_surf_line = self.surface_attributes[surface_paths[0]]['surface_line']
        surface_tuples =[
            (sfc_path, self.surface_attributes[sfc_path]['surface_line'])
            for sfc_path in surface_paths
        ]
        surface_tuples.sort(key=depth_sort, reverse=True)

        data = [ #Create helpline for bottom of plot
            {
                "x": [first_surf_line[0, 0], first_surf_line[np.shape(first_surf_line)[0] - 1, 0]],
                "y": [max + 50, max + 50],
                "line": {"color": "rgba(0,0,0,1)", "width": 0.6},
            }
        ]

        data +=[
            {
                'x':self.surface_attributes[sfc_path]['surface_line'][:,0],
                'y':self.surface_attributes[sfc_path]['surface_line'][:,1],
                'line': {"color": "rgba(0,0,0,1)", "width": 1},
                "fill": "tonexty",
                'fillcolor':self.surface_attributes[sfc_path]["color"]
            }
            for sfc_path, _ in surface_tuples
        ]
=======
            data = [ #Create helpline for bottom of plot
                {
                    "type": "line",
                    "x": [first_surf_line[0, 0], first_surf_line[np.shape(first_surf_line)[0] - 1, 0]],
                    "y": [max + 50, max + 50],
                    "line": {"color": "rgba(0,0,0,1)", "width": 0.6},
                }
            ]

            data +=[
                {
                    'x':self.surface_attributes[Path(sfc_path)]['surface_line'][:,0],
                    'y':self.surface_attributes[Path(sfc_path)]['surface_line'][:,1],
                    'line': {"color": "rgba(0,0,0,1)", "width": 1},
                    "fill": "tonexty",
                    'fillcolor':self.surface_attributes[Path(sfc_path)]["color"]
                }
                for sfc_path, _ in surface_tuples
            ]
>>>>>>> c655098e

            data += self.get_plotly_err_data(surface_paths,error_paths)
            data += self.get_plotly_well_data()

            return data


    def sfc_line_max_min_depth(self, surfacepaths:list):
        maxvalues = np.array([
            np.max(self.surface_attributes[sfc_path]['surface_line'][:,1])
            for sfc_path in surfacepaths
        ])
        minvalues = np.array([
            np.min(self.surface_attributes[sfc_path]['surface_line'][:,1])
            for sfc_path in surfacepaths
        ])
        return np.min(minvalues), np.max(maxvalues)

    def get_zonelog_data(self, well_df, zonelogname="Zonelog", zomin=-999):
        color_list = ["rgb(245,245,245)"]
        for sfc_path in self.surface_attributes:
            color_list.append(self.surface_attributes[sfc_path]["color"])
        well_TVD = well_df["Z_TVDSS"].values.copy()
        well_RHLEN = well_df["R_HLEN"].values.copy()
        zonevals = well_df[zonelogname].values
        zoneplot = []
        start = 0
        zone_transitions = np.where(zonevals[:-1] != zonevals[1:]) #index of zone transitions?
        for transition in zone_transitions:
            try:
                well_TVD = np.insert(well_TVD, transition, well_TVD[transition + 1])
                well_RHLEN = np.insert(well_RHLEN, transition, well_RHLEN[transition + 1])
                zonevals = np.insert(zonevals, transition, zonevals[transition])
            except IndexError:
                pass
        for i in range(1,len(zonevals)):
            if zonevals[i] != zonevals[i-1]:
                end = i-1
                zoneplot.append({
                    "x": well_RHLEN[start:end],
                    "y": well_TVD[start:end],
                    "line": {"width": 4, "color": color_list[int(zonevals[i-1])]},
                    "fillcolor": color_list[int(zonevals[i-1])],
                    "marker": {"opacity": 0.5},
                    "name": f"Zone: {zonevals[i-1]}",
                    })
                start = end+1

        return zoneplot


def depth_sort(elem):
    return np.min(elem[1][:, 1])

def get_zone_RHLEN(well_df,wellname,zone_path):
    zonation_data = pd.read_csv(zone_path[0])  #"/home/elisabeth/GitHub/Datasets/simple_model/output/log_files/zonation_status.csv")
    zone_df = zonation_data[zonation_data["Well"] == wellname]
    zone_df_xval = zone_df["x"].values.copy()
    zone_df_yval = zone_df["y"].values.copy()
    zone_RHLEN = np.zeros(len(zone_df_xval))
    for i in range(len(zone_df_xval)):
        well_df["XLEN"] = well_df["X_UTME"]-zone_df_xval[i]
        well_df["YLEN"] = well_df["Y_UTMN"]-zone_df_yval[i]
        well_df["SDIFF"] = np.sqrt(well_df.XLEN**2 + well_df.YLEN**2)
        index_array = np.where(well_df.SDIFF == well_df.SDIFF.min())
        zone_RHLEN[i] = well_df["R_HLEN"].values[index_array[0]][0]
    return np.array([zone_RHLEN,zone_df["TVD"]])

def get_conditional_RHLEN(well_df,wellname,cond_path):
    conditional_data = pd.read_csv(cond_path[0])   #"/home/elisabeth/GitHub/Datasets/simple_model/output/log_files/wellpoints.csv")
    cond_df = conditional_data[conditional_data["Well"] == wellname]
    cond_df_xval = cond_df["x"].values.copy()
    cond_df_yval = cond_df["y"].values.copy()
    cond_RHLEN = np.zeros(len(cond_df_xval))
    for i in range(len(cond_df_xval)):
        well_df["XLEN"] = well_df["X_UTME"]-cond_df_xval[i]
        well_df["YLEN"] = well_df["Y_UTMN"]-cond_df_yval[i]
        well_df["SDIFF"] = np.sqrt(well_df.XLEN**2 + well_df.YLEN**2)
        index_array = np.where(well_df.SDIFF == well_df.SDIFF.min())
        cond_RHLEN[i] = well_df["R_HLEN"].values[index_array[0]][0]
    return np.array([cond_RHLEN,cond_df["TVD"]])

def get_intersection_surface_well(well_df, ymin, ymax):
    x_well_max = np.max(well_df["R_HLEN"])
    x_well = 0
    y_well = 0
    for i in range(len(well_df["Z_TVDSS"])):
        if well_df["Z_TVDSS"][i] >= ymin:
            y_well = well_df["Z_TVDSS"][i]
            x_well = well_df["R_HLEN"][i]
            break
    y_width = np.abs(ymax-y_well)
    x_width = np.abs(x_well_max-x_well)
    return x_well, y_well, x_well_max, y_width,x_width<|MERGE_RESOLUTION|>--- conflicted
+++ resolved
@@ -24,32 +24,16 @@
         self.zonelogname = zonelogname
         self.well_attributes = well_attributes
     
-<<<<<<< HEAD
-    def set_well(self, wellpath, surfacepaths):
+    def set_well(self, wellpath):
         if wellpath != None:
-=======
-    def create_well(self, wellpath):
-        if not wellpath==None:
->>>>>>> c655098e
             well = xtgeo.Well(Path(wellpath))
             self.fence = well.get_fence_polyline(nextend=100, sampling=5)
             well_df = well.dataframe
             well.create_relative_hlen()
-<<<<<<< HEAD
-            zonation_points = get_zone_RHLEN(well_df, well.wellname, self.zonation_data)
-            conditional_points = get_conditional_RHLEN(well_df, well.wellname, self.conditional_data)
-            zonelog = self.get_zonelog_data(well_df, self.zonelogname)
-            self.well_attributes = {"well_df":well_df, "zonelog":zonelog, "zonation_points":zonation_points, "conditional_points":conditional_points}
-=======
-            print(well.wellname)
-            zonation_points = find_zone_RHLEN(well_df,well.wellname,self.zonation_data)
-            conditional_points = find_conditional_RHLEN(well_df,well.wellname,self.conditional_data)
-            color_list = ["rgb(245,245,245)"]
-            for sfc in self.surface_attributes:
-                color_list.append(self.surface_attributes[Path(sfc)]["color"])
-            zonelog = self.get_zonelog_data(well_df,color_list,self.zonelogname)
+            zonation_points = get_zone_RHLEN(well_df,well.wellname,self.zonation_data)
+            conditional_points = get_conditional_RHLEN(well_df,well.wellname,self.conditional_data)
+            zonelog = self.get_zonelog_data(well_df,self.zonelogname)
             self.well_attributes = {"well_df":well_df,"zonelog":zonelog,"zonation_points":zonation_points,"conditional_points":conditional_points}
->>>>>>> c655098e
 
     def get_plotly_well_data(self):
         if self.well_attributes ==None:
@@ -81,11 +65,7 @@
         for sfc_path in surfacepaths:
             sfc = xtgeo.surface_from_file((sfc_path), fformat="irap_binary")
             sfc_line = sfc.get_randomline(self.fence)
-<<<<<<< HEAD
             self.surface_attributes[sfc_path]['surface_line'] = sfc_line
-=======
-            self.surface_attributes[Path(sfc_path)]['surface_line'] = sfc_line
->>>>>>> c655098e
     
     def set_error_lines(self, errorpaths):
         for sfc_path in errorpaths:
@@ -95,12 +75,7 @@
             self.surface_attributes[sfc_path]["error_line_add"] = sfc_line[:,1] + de_line[:,1] #Top of envelope
             self.surface_attributes[sfc_path]["error_line_sub"] = sfc_line[:,1] - de_line[:,1] #Bottom of envelope             
 
-<<<<<<< HEAD
-    def get_plotly_layout(self, surfacepaths):
-        ymin, ymax = self.sfc_line_max_min_depth(surfacepaths)
-=======
     def get_plotly_layout(self,surfacepaths:list):
->>>>>>> c655098e
         layout ={}
         if len(surfacepaths) == 0:
             layout.update({
@@ -117,7 +92,7 @@
             })
             return layout
         if self.well_attributes == None:
-            ymin, ymax = self.surfline_max_min_depth(surfacepaths)
+            ymin, ymax = self.sfc_line_max_min_depth(surfacepaths)
             layout.update({
                 "yaxis":{
                     "title":"Depth (m)",
@@ -132,12 +107,8 @@
             })
             return layout
         else:
-<<<<<<< HEAD
-            x_well, y_well, x_well_max, y_width, x_width = get_intersection_surface_well(self.well_attributes["well_df"], ymin, ymax)
-=======
-            ymin, ymax = self.surfline_max_min_depth(surfacepaths)
-            x_well, y_well, x_well_max, y_width,x_width = find_where_it_crosses_well(self.well_attributes["well_df"],ymin,ymax)
->>>>>>> c655098e
+            ymin, ymax = self.sfc_line_max_min_depth(surfacepaths)
+            x_well, y_well, x_well_max, y_width,x_width = get_intersection_surface_well(self.well_attributes["well_df"],ymin,ymax)
             layout.update({
                 "yaxis":{
                     "title":"Depth (m)",
@@ -178,45 +149,16 @@
             data = self.get_plotly_well_data()
             return data
         else:
-            min, max = self.surfline_max_min_depth(surface_paths)
-            first_surf_line = self.surface_attributes[Path(surface_paths[0])]['surface_line']
+            min, max = self.sfc_line_max_min_depth(surface_paths)
+            first_surf_line = self.surface_attributes[surface_paths[0]]['surface_line']
             surface_tuples =[
-                (sfc_path ,self.surface_attributes[Path(sfc_path)]['surface_line'])
+                (sfc_path, self.surface_attributes[sfc_path]['surface_line'])
                 for sfc_path in surface_paths
             ]
             surface_tuples.sort(key=depth_sort, reverse=True)
 
-<<<<<<< HEAD
-        min, max = self.sfc_line_max_min_depth(surface_paths)
-        first_surf_line = self.surface_attributes[surface_paths[0]]['surface_line']
-        surface_tuples =[
-            (sfc_path, self.surface_attributes[sfc_path]['surface_line'])
-            for sfc_path in surface_paths
-        ]
-        surface_tuples.sort(key=depth_sort, reverse=True)
-
-        data = [ #Create helpline for bottom of plot
-            {
-                "x": [first_surf_line[0, 0], first_surf_line[np.shape(first_surf_line)[0] - 1, 0]],
-                "y": [max + 50, max + 50],
-                "line": {"color": "rgba(0,0,0,1)", "width": 0.6},
-            }
-        ]
-
-        data +=[
-            {
-                'x':self.surface_attributes[sfc_path]['surface_line'][:,0],
-                'y':self.surface_attributes[sfc_path]['surface_line'][:,1],
-                'line': {"color": "rgba(0,0,0,1)", "width": 1},
-                "fill": "tonexty",
-                'fillcolor':self.surface_attributes[sfc_path]["color"]
-            }
-            for sfc_path, _ in surface_tuples
-        ]
-=======
             data = [ #Create helpline for bottom of plot
                 {
-                    "type": "line",
                     "x": [first_surf_line[0, 0], first_surf_line[np.shape(first_surf_line)[0] - 1, 0]],
                     "y": [max + 50, max + 50],
                     "line": {"color": "rgba(0,0,0,1)", "width": 0.6},
@@ -225,19 +167,17 @@
 
             data +=[
                 {
-                    'x':self.surface_attributes[Path(sfc_path)]['surface_line'][:,0],
-                    'y':self.surface_attributes[Path(sfc_path)]['surface_line'][:,1],
+                    'x':self.surface_attributes[sfc_path]['surface_line'][:,0],
+                    'y':self.surface_attributes[sfc_path]['surface_line'][:,1],
                     'line': {"color": "rgba(0,0,0,1)", "width": 1},
                     "fill": "tonexty",
-                    'fillcolor':self.surface_attributes[Path(sfc_path)]["color"]
+                    'fillcolor':self.surface_attributes[sfc_path]["color"]
                 }
                 for sfc_path, _ in surface_tuples
             ]
->>>>>>> c655098e
 
             data += self.get_plotly_err_data(surface_paths,error_paths)
             data += self.get_plotly_well_data()
-
             return data
 
 

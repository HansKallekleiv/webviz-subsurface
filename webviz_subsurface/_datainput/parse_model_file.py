from bs4 import BeautifulSoup
import os
from pathlib import Path

def extract_surface_names(basedir):
    model_file = os.path.join(basedir, 'model_file.xml')
    with open(model_file, 'r') as file:
        soup = BeautifulSoup(file, 'xml')
    surface_wrappers = soup.find_all('surface')
    surface_names = []
    for s in surface_wrappers:
        name = s.find('name')
        surface_names.append(name.get_text())
    return surface_names

def extract_topofzone_names(basedir):
    model_file = os.path.join(basedir, 'model_file.xml')
    with open(model_file, 'r') as file:
        soup = BeautifulSoup(file, 'xml')
    surface_wrappers = soup.find_all('surface')
    topofzone_names = []
    for s in surface_wrappers:
        name = s.find('top-of-zone')
        topofzone_names.append(name.get_text())
    return topofzone_names

def get_surface_files(basedir):
    surface_names = extract_surface_names(basedir)
    surface_dir = os.path.join(basedir, 'output', 'surfaces')
    surface_files = [os.path.join(surface_dir, 'd_' + s + '.rxb') for s in surface_names]
    return surface_files

def get_error_files(basedir):
    surface_names = extract_surface_names(basedir)
    surface_dir = os.path.join(basedir, 'output', 'surfaces')
    error_files = [os.path.join(surface_dir, 'de_' + s + '.rxb') for s in surface_names]
    return error_files

def get_well_files(basedir):
    well_dir = os.path.join(basedir, 'input', 'welldata')
    well_dir_list = os.listdir(well_dir)
    well_files = []
    for i, w in enumerate(well_dir_list):
        if Path(w).suffix == '.txt':
            well_files.append(os.path.join(well_dir, w))
<<<<<<< HEAD
    well_files.sort()
=======
    well_files.pop(0)
    well_files.pop(6)
>>>>>>> a8d4921e
    return well_files

def get_target_points(basedir):
    return os.path.join(basedir, 'output', 'log_files', 'targetpoints.csv')

def get_well_points(basedir):
    return os.path.join(basedir, 'output', 'log_files', 'wellpoints.csv')

def get_zonelog_name(basedir):
    model_file = os.path.join(basedir, 'model_file.xml')
    with open(model_file, 'r') as file:
        soup = BeautifulSoup(file, 'xml')
    zonelog_wrapper = soup.find('zone-log-name')
    return zonelog_wrapper.get_text()

def get_zonation_data(basedir):
    return os.path.join(basedir, 'output', 'log_files', 'zonation_status.csv')

def get_conditional_data(basedir):
    return get_well_points(basedir)



if __name__ == '__main__':
<<<<<<< HEAD
    basedir = Path(r"/home/elisabeth/GitHub/Datasets/simple_model")
=======
    basedir = Path(r"C:\Users\ivarb\OneDrive\Documents\webViz\Datasets\simple_model")
>>>>>>> a8d4921e
    print(get_well_files(basedir))
<|MERGE_RESOLUTION|>--- conflicted
+++ resolved
@@ -43,12 +43,7 @@
     for i, w in enumerate(well_dir_list):
         if Path(w).suffix == '.txt':
             well_files.append(os.path.join(well_dir, w))
-<<<<<<< HEAD
     well_files.sort()
-=======
-    well_files.pop(0)
-    well_files.pop(6)
->>>>>>> a8d4921e
     return well_files
 
 def get_target_points(basedir):
@@ -73,9 +68,5 @@
 
 
 if __name__ == '__main__':
-<<<<<<< HEAD
-    basedir = Path(r"/home/elisabeth/GitHub/Datasets/simple_model")
-=======
-    basedir = Path(r"C:\Users\ivarb\OneDrive\Documents\webViz\Datasets\simple_model")
->>>>>>> a8d4921e
+    basedir = Path(r"..\..\..\Datasets\simple_model")
     print(get_well_files(basedir))

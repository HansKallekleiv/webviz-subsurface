--- conflicted
+++ resolved
@@ -54,15 +54,9 @@
 
 
 def find_sens_type(senscase):
-<<<<<<< HEAD
-    """Finds sensitivity type from sensitivty case. 
-    If sensitivity case is 'p10_p90', sensitivity type is montecarlo,
-    else sensitivity type is set to 'scalar'. 
-=======
     """Finds sensitivity type from sensitivty case.
     If sensitivity case is 'p10_p90', sensitivity type is montecarlo,
     else sensitivity type is set to 'scalar'.
->>>>>>> 0f8d82cc
     """
     if not senscase:
         return None
